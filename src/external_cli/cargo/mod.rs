use std::{env, ffi::OsString};

use clap::{ArgAction, Args};

use super::arg_builder::ArgBuilder;

pub(crate) mod build;
<<<<<<< HEAD
pub(crate) mod install;
=======
pub(crate) mod metadata;
>>>>>>> 09d994f1

fn program() -> OsString {
    env::var_os("BEVY_CLI_CARGO").unwrap_or("cargo".into())
}

#[derive(Debug, Args)]
#[command(next_help_heading = "Feature Selection")]
pub struct CargoFeatureArgs {
    /// Space or comma separated list of features to activate
    #[clap(short = 'F', long = "features", value_name = "FEATURES")]
    pub features: Vec<String>,

    /// Activate all available features
    #[clap(long = "all-features", action = ArgAction::SetTrue, default_value_t = false)]
    pub is_all_features: bool,

    /// Do not activate the `default` feature
    #[clap(long = "no-default-features", action = ArgAction::SetTrue, default_value_t = false)]
    pub is_no_default_features: bool,
}

impl CargoFeatureArgs {
    pub(crate) fn args_builder(&self) -> ArgBuilder {
        ArgBuilder::new()
            .add_value_list("--features", self.features.clone())
            .add_flag_if("--all-features", self.is_all_features)
            .add_flag_if("--no-default-features", self.is_no_default_features)
    }
}

#[derive(Debug, Args)]
#[command(next_help_heading = "Compilation Options")]
pub struct CargoCompilationArgs {
    /// Build artifacts in release mode, with optimizations.
    #[clap(short = 'r', long = "release", action = ArgAction::SetTrue, default_value_t = false)]
    pub is_release: bool,

    /// Build artifacts with the specified profile
    #[clap(long = "profile", value_name = "PROFILE-NAME")]
    pub profile: Option<String>,

    /// Number of parallel jobs, defaults to # of CPUs.
    #[clap(short = 'j', long = "jobs", value_name = "N")]
    pub jobs: Option<u32>,

    /// Do not abort the build as soon as there is an error
    #[clap(long = "keep-going", action = ArgAction::SetTrue, default_value_t = false)]
    pub is_keep_going: bool,

    /// Build for the target triple.
    #[clap(long = "target", value_name = "TRIPLE")]
    pub target: Option<String>,

    /// Directory for all generated artifacts.
    #[clap(long = "target-dir", value_name = "DIRECTORY")]
    pub target_dir: Option<String>,
}

impl CargoCompilationArgs {
    /// The profile used to compile the app.
    ///
    /// This is determined by the `--release` and `--profile` arguments.
    pub(crate) fn profile(&self) -> &str {
        if self.is_release {
            "release"
        } else if let Some(profile) = &self.profile {
            profile
        } else {
            "debug"
        }
    }

    pub(crate) fn args_builder(&self, is_web: bool) -> ArgBuilder {
        // web takes precedence over --target <TRIPLE>
        let target = if is_web {
            Some("wasm32-unknown-unknown".to_string())
        } else {
            self.target.clone()
        };

        ArgBuilder::new()
            .add_flag_if("--release", self.is_release)
            .add_opt_value("--profile", &self.profile)
            .add_opt_value("--jobs", &self.jobs.map(|jobs| jobs.to_string()))
            .add_flag_if("--keep-going", self.is_keep_going)
            .add_opt_value("--target", &target)
            .add_opt_value("--target-dir", &self.target_dir)
    }
}

#[derive(Debug, Args)]
#[command(next_help_heading = "Manifest Options")]
pub struct CargoManifestArgs {
    /// Path to Cargo.toml
    #[clap(long = "manifest-path", value_name = "PATH")]
    pub manifest_path: Option<String>,

    /// Ignore `rust-version` specification in packages
    #[clap(long = "ignore-rust-version", action = ArgAction::SetTrue, default_value_t = false)]
    pub ignore_rust_version: bool,

    /// Assert that `Cargo.lock` will remain unchanged
    #[clap(long = "locked", action = ArgAction::SetTrue, default_value_t = false)]
    pub is_locked: bool,

    /// Run without accessing the network
    #[clap(long = "offline", action = ArgAction::SetTrue, default_value_t = false)]
    pub is_offline: bool,

    /// Equivalent to specifying both --locked and --offline
    #[clap(long = "frozen", action = ArgAction::SetTrue, default_value_t = false)]
    pub is_frozen: bool,
}

impl CargoManifestArgs {
    pub(crate) fn args_builder(&self) -> ArgBuilder {
        ArgBuilder::new()
            .add_opt_value("--manifest-path", &self.manifest_path)
            .add_flag_if("--ignore-rust-version", self.ignore_rust_version)
            .add_flag_if("--locked", self.is_locked)
            .add_flag_if("--offline", self.is_offline)
            .add_flag_if("--frozen", self.is_frozen)
    }
}<|MERGE_RESOLUTION|>--- conflicted
+++ resolved
@@ -5,11 +5,8 @@
 use super::arg_builder::ArgBuilder;
 
 pub(crate) mod build;
-<<<<<<< HEAD
 pub(crate) mod install;
-=======
 pub(crate) mod metadata;
->>>>>>> 09d994f1
 
 fn program() -> OsString {
     env::var_os("BEVY_CLI_CARGO").unwrap_or("cargo".into())
