<<<<<<< HEAD
use std::{
    ffi::OsStr,
    process::{exit, Command},
    str::FromStr,
};
=======
use std::{process::exit, str::FromStr};
>>>>>>> 18114cab

use anyhow::Context;
use dialoguer::Confirm;
use semver::Version;

#[cfg(feature = "web")]
use crate::external_cli::wasm_bindgen::{self, wasm_bindgen_cli_version};
use crate::external_cli::CommandExt;

/// Check if the given program is installed on the system.
///
/// This assumes that the program offers a `--version` flag.
<<<<<<< HEAD
pub fn is_installed<P: AsRef<OsStr>>(program: P) -> Option<Vec<u8>> {
    Command::new(program)
=======
fn is_installed(program: &str) -> Option<Vec<u8>> {
    CommandExt::new(program)
>>>>>>> 18114cab
        .arg("--version")
        .output()
        .map(|output| output.stdout)
        .ok()
}

/// Checks if the program is installed and installs it if it isn't.
///
/// Returns `true` if the program needed to be installed.
pub(crate) fn if_needed(
    program: &str,
    package: &str,
    package_version: Option<&str>,
    skip_prompts: bool,
) -> anyhow::Result<bool> {
    let mut prompt: Option<String> = None;

    if let Some(stdout) = is_installed(program) {
        let Some(package_version) = package_version else {
            // If no `package_version` is specified and the program is installed,
            // there is nothing to do.
            return Ok(false);
        };

        // Its important that the `wasm-bindgen-cli` and the `wasm-bindgen` version match exactly,
        // therefore compare the desired `package_version` with the installed
        // `wasm-bindgen-cli` version
        #[cfg(feature = "web")]
        if package == wasm_bindgen::PACKAGE {
            let version = wasm_bindgen_cli_version(&stdout)?;
            let desired_version = Version::from_str(package_version)?;
            if version == desired_version {
                return Ok(false);
            }
            prompt = Some(format!(
                "`{program}:{version}` is installed, but \
                version `{desired_version}` is required. Install and replace?"
            ));
        }
    }

    // Abort if the user doesn't want to install it
    if !skip_prompts
        && !Confirm::new()
            .with_prompt(
                prompt.unwrap_or_else(|| {
                    format!("`{program}` is missing, should I install it for you?")
                }),
            )
            .interact()
            .context(
                "failed to show interactive prompt, try using `--yes` to confirm automatically",
            )?
    {
        exit(1);
    }

    let mut cmd = CommandExt::new(super::program());
    cmd.arg("install").arg(package);

    if let Some(version) = package_version {
        cmd.arg("--version").arg(version);
    }

    cmd.ensure_status()?;

    Ok(true)
}<|MERGE_RESOLUTION|>--- conflicted
+++ resolved
@@ -1,12 +1,8 @@
-<<<<<<< HEAD
 use std::{
     ffi::OsStr,
     process::{exit, Command},
     str::FromStr,
 };
-=======
-use std::{process::exit, str::FromStr};
->>>>>>> 18114cab
 
 use anyhow::Context;
 use dialoguer::Confirm;
@@ -19,13 +15,8 @@
 /// Check if the given program is installed on the system.
 ///
 /// This assumes that the program offers a `--version` flag.
-<<<<<<< HEAD
 pub fn is_installed<P: AsRef<OsStr>>(program: P) -> Option<Vec<u8>> {
-    Command::new(program)
-=======
-fn is_installed(program: &str) -> Option<Vec<u8>> {
     CommandExt::new(program)
->>>>>>> 18114cab
         .arg("--version")
         .output()
         .map(|output| output.stdout)
