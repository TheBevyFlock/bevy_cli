//! Wrappers and utilities to deal with external CLI applications, like `cargo`.

use std::{
    borrow::Cow,
    ffi::{OsStr, OsString},
    process::{Command, ExitStatus, Output},
};

use cargo::install::AutoInstall;
use semver::VersionReq;
use tracing::{Level, debug, error, info, trace, warn};

pub mod arg_builder;
pub(crate) mod cargo;
#[cfg(feature = "rustup")]
pub(crate) mod rustup;
#[cfg(feature = "web")]
pub(crate) mod wasm_bindgen;
#[cfg(feature = "wasm-opt")]
pub(crate) mod wasm_opt;

#[derive(Debug)]
struct Package {
    /// The name of the package.
    name: OsString,
    /// The version the package needs to match.
    version: VersionReq,
}

pub struct CommandExt {
    /// The package that the program can be installed with.
    package: Option<Package>,
    /// The compilation target that's needed to run the command.
    target: Option<OsString>,
    /// The command that is configured.
    inner: Command,
    /// The level to use for logging the command.
    log_level: Level,
}

impl CommandExt {
    /// Create a new command for the given program.
    pub fn new<S: AsRef<OsStr>>(program: S) -> Self {
        Self {
            package: None,
            target: None,
            inner: Command::new(program),
            log_level: Level::DEBUG,
        }
    }

    /// Define the package that allows installation of the program.
    ///
    /// If the command fails and the package is missing,
    /// it can be installed automatically via `cargo install`.
    pub fn require_package<S: AsRef<OsStr>>(&mut self, name: S, version: VersionReq) -> &mut Self {
        self.package = Some(Package {
            name: name.as_ref().to_owned(),
            version,
        });
        self
    }

    /// Define the compilation target that's required to run the command.
    ///
    /// If the command fails and the target is missing,
    /// it can be installed automatically via `rustup`.
    pub fn maybe_require_target<S: AsRef<OsStr>>(&mut self, target: Option<S>) -> &mut Self {
        if let Some(target) = target {
            self.target = Some(target.as_ref().to_owned());
        } else {
            self.target = None;
        }
        self
    }

    /// Check if the correct version of the program is installed and install if needed.
    ///
    /// The user will be prompted before the installation begins.
    ///
    /// Returns `true` if a new version was installed.
    fn install_package_if_needed(&self, auto_install: AutoInstall) -> anyhow::Result<bool> {
        if let Some(package) = &self.package {
            cargo::install::if_needed(
                self.inner.get_program(),
                &package.name,
                &package.version,
                auto_install,
            )
        } else {
            Ok(false)
        }
    }

    /// Check if the needed compile targets are installed and install if needed.
    ///
    /// This requires the `rustup` feature to be enabled, otherwise it's a noop.
    fn install_target_if_needed(
        &self,
        // Only needed with the `rustup` feature
        #[allow(unused_variables)] auto_install: AutoInstall,
    ) -> anyhow::Result<bool> {
        #[cfg(feature = "rustup")]
        if let Some(target) = &self.target {
            rustup::install_target_if_needed(target, auto_install)
        } else {
            Ok(false)
        }

        #[cfg(not(feature = "rustup"))]
        Ok(false)
    }

    /// Try to fix erroneous configuration before retrying the command.
    ///
    /// Returns `true` if a fix was applied and retrying might work.
    fn try_fix_before_retry(&self, auto_install: AutoInstall) -> anyhow::Result<bool> {
        let mut retry = false;

        if self.package.is_some() || self.target.is_some() {
            tracing::warn!(
                "Failed to run {}, trying to find automatic fix...",
                self.inner.get_program().to_string_lossy()
            )
        }

        if self.install_package_if_needed(auto_install)? {
            retry = true;
        }
        if self.install_target_if_needed(auto_install)? {
            retry = true;
        }

        Ok(retry)
    }

    /// Ensure that the status is successful.
    /// If not, try to fix the issue automatically.
    fn success_or_try_fix<Err>(
        &self,
        status: &Result<ExitStatus, Err>,
        auto_install: AutoInstall,
    ) -> anyhow::Result<bool> {
        if let Ok(status) = status {
            if status.success() {
                Ok(false)
            } else {
                self.try_fix_before_retry(auto_install)
            }
        } else {
            self.try_fix_before_retry(auto_install)
        }
    }

    /// Add an argument to the program.
    pub fn arg<S: AsRef<OsStr>>(&mut self, arg: S) -> &mut Self {
        self.inner.arg(arg.as_ref());
        self
    }

    /// Add multiple arguments to the program.
    pub fn args<I, S>(&mut self, args: I) -> &mut Self
    where
        I: IntoIterator<Item = S>,
        S: AsRef<OsStr>,
    {
        self.inner.args(args);
        self
    }

<<<<<<< HEAD
    pub fn env<K, V>(&mut self, key: K, val: Option<V>) -> &mut CommandExt
    where
        K: AsRef<OsStr>,
        V: AsRef<OsStr>,
    {
        if let Some(val) = val {
            self.inner.env(key, val);
        }
        self
    }

    pub fn log_level(&mut self, level: Level) -> &mut CommandExt {
=======
    /// Define at which level the execution of the program should be logged.
    pub fn log_level(&mut self, level: Level) -> &mut Self {
>>>>>>> e2a39dda
        self.log_level = level;
        self
    }

    /// Log the given message at the configured log level.
    fn log(&self, message: &str) {
        match self.log_level {
            Level::ERROR => error!("{}", message),
            Level::WARN => warn!("{}", message),
            Level::INFO => info!("{}", message),
            Level::DEBUG => debug!("{}", message),
            Level::TRACE => trace!("{}", message),
        }
    }

    /// Log the execution of the program.
    ///
    /// Returns the name of the program as String.
    fn log_execution(&self) -> String {
        let program = self
            .inner
            .get_program()
            .to_str()
            .unwrap_or_default()
            .to_string();

        let args = self
            .inner
            .get_args()
            .map(|arg| arg.to_string_lossy())
            .collect::<Vec<Cow<_>>>()
            .join(" ");

        let envs = self
            .inner
            .get_envs()
            .filter_map(|(key, val)| {
                let key = key.to_string_lossy();
                val.map(|v| v.to_string_lossy())
                    .map(|value| format!("{key}={value}"))
            })
            .collect::<Vec<_>>()
            .join(",");

        self.log(format!("Running: `{program} {args}`").as_str());

<<<<<<< HEAD
        if !envs.is_empty() {
            self.log(&format!("With env: {envs}"));
        }

        let status = self.inner.status()?;
=======
        program
    }

    /// Wrapper method around [`Command::status`].
    ///
    /// Executes a command as a child process, waiting for it to finish.
    /// If the command did not terminate successfully, an error containing the [`ExitStatus`] is
    /// returned.
    pub fn ensure_status(&mut self, auto_install: AutoInstall) -> anyhow::Result<ExitStatus> {
        let program = self.log_execution();
        let mut status = self.inner.status();

        if self.success_or_try_fix(&status, auto_install)? {
            // Retry command
            status = self.inner.status();
        }

        let status = status?;
>>>>>>> e2a39dda

        anyhow::ensure!(
            status.success(),
            "Command {} exited with status code {}",
            program,
            status
        );

        Ok(status)
    }

    /// Wrapper method around [`Command::output()`].
    ///
    /// Executes the command as a child process, waiting for it to finish and collecting all of its
    /// output.
    pub fn output(&mut self, auto_install: AutoInstall) -> anyhow::Result<Output> {
        let program = self.log_execution();

        let mut output = self.inner.output();

        if self.success_or_try_fix(&output.as_ref().map(|output| output.status), auto_install)? {
            // Retry command
            output = self.inner.output();
        }

        let output = output?;

        anyhow::ensure!(
            output.status.success(),
            "Command {} exited with status code {}",
            program,
            output.status
        );

        Ok(output)
    }
}<|MERGE_RESOLUTION|>--- conflicted
+++ resolved
@@ -168,7 +168,6 @@
         self
     }
 
-<<<<<<< HEAD
     pub fn env<K, V>(&mut self, key: K, val: Option<V>) -> &mut CommandExt
     where
         K: AsRef<OsStr>,
@@ -180,11 +179,8 @@
         self
     }
 
-    pub fn log_level(&mut self, level: Level) -> &mut CommandExt {
-=======
     /// Define at which level the execution of the program should be logged.
     pub fn log_level(&mut self, level: Level) -> &mut Self {
->>>>>>> e2a39dda
         self.log_level = level;
         self
     }
@@ -231,13 +227,10 @@
 
         self.log(format!("Running: `{program} {args}`").as_str());
 
-<<<<<<< HEAD
         if !envs.is_empty() {
             self.log(&format!("With env: {envs}"));
         }
 
-        let status = self.inner.status()?;
-=======
         program
     }
 
@@ -256,7 +249,6 @@
         }
 
         let status = status?;
->>>>>>> e2a39dda
 
         anyhow::ensure!(
             status.success(),
