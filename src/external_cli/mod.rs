--- conflicted
+++ resolved
@@ -1,12 +1,5 @@
 //! Wrappers and utilities to deal with external CLI applications, like `cargo`.
 
-<<<<<<< HEAD
-use std::process::{Command, ExitStatus, Output};
-
-pub mod arg_builder;
-pub(crate) mod cargo;
-#[cfg(feature = "rustup")]
-=======
 use std::{
     borrow::Cow,
     ffi::OsStr,
@@ -17,23 +10,16 @@
 
 pub mod arg_builder;
 pub(crate) mod cargo;
-#[cfg(feature = "web")]
->>>>>>> 18114cab
+#[cfg(feature = "rustup")]
 pub(crate) mod rustup;
 #[cfg(feature = "web")]
 pub(crate) mod wasm_bindgen;
 #[cfg(feature = "wasm-opt")]
 pub(crate) mod wasm_opt;
 
-<<<<<<< HEAD
-pub trait CommandHelpers {
-    fn ensure_status(&mut self) -> anyhow::Result<ExitStatus>;
-    fn ensure_output(&mut self) -> anyhow::Result<Output>;
-=======
 pub struct CommandExt {
     inner: Command,
     log_level: Level,
->>>>>>> 18114cab
 }
 
 impl CommandExt {
@@ -107,19 +93,6 @@
         Ok(status)
     }
 
-<<<<<<< HEAD
-    /// Ensure that the command exits with a successful status code and return its output.
-    fn ensure_output(&mut self) -> anyhow::Result<Output> {
-        let output = self.output()?;
-        let status = output.status;
-        anyhow::ensure!(
-            status.success(),
-            "Command {} exited with status code {}",
-            self.get_program().to_str().unwrap_or_default(),
-            status
-        );
-        Ok(output)
-=======
     /// Wrapper method around [`Command::output()`].
     ///
     /// Executes the command as a child process, waiting for it to finish and collecting all of its
@@ -136,6 +109,5 @@
         self.log(format!("Running: `{program} {args}`").as_str());
 
         Ok(self.inner.output()?)
->>>>>>> 18114cab
     }
 }