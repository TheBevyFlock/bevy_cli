--- conflicted
+++ resolved
@@ -56,11 +56,7 @@
     let cargo_args = args.cargo_args_builder();
     cargo::build::command()
         .args(cargo_args)
-<<<<<<< HEAD
         .env("RUSTFLAGS", args.rustflags())
-=======
-        .env("RUSTFLAGS", args.cargo_args.common_args.rustflags.clone())
->>>>>>> 3b59bc62
         .ensure_status(args.auto_install())?;
 
     Ok(())
