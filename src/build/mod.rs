use args::BuildSubcommands;

use crate::{
    external_cli::{cargo, rustup, wasm_bindgen, CommandHelpers},
    run::select_run_binary,
    web::bundle::{create_web_bundle, PackedBundle, WebBundle},
};

pub use self::args::BuildArgs;

mod args;

pub fn build(args: &BuildArgs) -> anyhow::Result<()> {
    let cargo_args = args.cargo_args_builder();

<<<<<<< HEAD
    if args.is_web() {
        ensure_web_setup(args.skip_prompts)?;
=======
    if let Some(BuildSubcommands::Web(web_args)) = &args.subcommand {
        ensure_web_setup()?;
>>>>>>> f96f1131

        let metadata = cargo::metadata::metadata_with_args(["--no-deps"])?;

        println!("Compiling to WebAssembly...");
        cargo::build::command().args(cargo_args).ensure_status()?;

        println!("Bundling JavaScript bindings...");
        let bin_target = select_run_binary(
            &metadata,
            args.cargo_args.package_args.package.as_deref(),
            args.cargo_args.target_args.bin.as_deref(),
            args.cargo_args.target_args.example.as_deref(),
            args.target().as_deref(),
            args.profile(),
        )?;
        wasm_bindgen::bundle(&bin_target)?;

        #[cfg(feature = "wasm-opt")]
        if args.is_release() {
            crate::web::wasm_opt::optimize_bin(&bin_target)?;
        }

        if web_args.create_packed_bundle {
            let web_bundle = create_web_bundle(&metadata, args.profile(), bin_target, true)?;

            if let WebBundle::Packed(PackedBundle { path }) = &web_bundle {
                println!("Created bundle at file://{}", path.display());
            }
        }
    } else {
        cargo::build::command().args(cargo_args).ensure_status()?;
    }

    Ok(())
}

pub(crate) fn ensure_web_setup(skip_prompts: bool) -> anyhow::Result<()> {
    // `wasm32-unknown-unknown` compilation target
    rustup::install_target_if_needed("wasm32-unknown-unknown", skip_prompts)?;
    // `wasm-bindgen-cli` for bundling
    cargo::install::if_needed(
        wasm_bindgen::PROGRAM,
        wasm_bindgen::PACKAGE,
        skip_prompts,
        false,
    )?;

    Ok(())
}<|MERGE_RESOLUTION|>--- conflicted
+++ resolved
@@ -13,13 +13,8 @@
 pub fn build(args: &BuildArgs) -> anyhow::Result<()> {
     let cargo_args = args.cargo_args_builder();
 
-<<<<<<< HEAD
-    if args.is_web() {
+    if let Some(BuildSubcommands::Web(web_args)) = &args.subcommand {
         ensure_web_setup(args.skip_prompts)?;
-=======
-    if let Some(BuildSubcommands::Web(web_args)) = &args.subcommand {
-        ensure_web_setup()?;
->>>>>>> f96f1131
 
         let metadata = cargo::metadata::metadata_with_args(["--no-deps"])?;
 
