use tracing::{error, info};

use crate::{
    bin_target::BinTarget,
    build::args::BuildArgs,
<<<<<<< HEAD
    external_cli::cargo::metadata::Metadata,
    run::{args::RunSubcommands, RunArgs},
=======
    external_cli::cargo,
    run::{RunArgs, args::RunSubcommands},
>>>>>>> af8deb42
};

use super::{build::build_web, serve::serve};

/// Run the app in the browser.
///
/// Requires [`RunSubcommands::Web`] to be defined.
pub(crate) fn run_web(
    args: &RunArgs,
    metadata: &Metadata,
    bin_target: &BinTarget,
) -> anyhow::Result<()> {
    let Some(RunSubcommands::Web(web_args)) = &args.subcommand else {
        anyhow::bail!("tried to run on the web without corresponding args");
    };

    let mut build_args: BuildArgs = args.clone().into();

    // When no target is selected, search for the default-run field and append the binary name
    // as `--bin` flag to only compile the default run target
    if build_args.cargo_args.target_args.bin.is_none()
        && build_args.cargo_args.target_args.example.is_none()
    {
        build_args.cargo_args.target_args.bin = Some(bin_target.bin_name.clone());
    }

    let web_bundle = build_web(&mut build_args, metadata, bin_target)?;

    let port = web_args.port;
    let url = format!("http://localhost:{port}");

    // Serving the app is blocking, so we open the page first
    if web_args.open {
        match webbrowser::open(&url) {
            Ok(()) => info!("Your app is running at <{url}>!"),
            Err(error) => {
                error!(
                    "Failed to open the browser automatically, open the app at <{url}>. (Error: {error:?})"
                );
            }
        }
    } else {
        info!("Open your app at <{url}>!");
    }

    serve(web_bundle, port)?;

    Ok(())
}<|MERGE_RESOLUTION|>--- conflicted
+++ resolved
@@ -3,13 +3,8 @@
 use crate::{
     bin_target::BinTarget,
     build::args::BuildArgs,
-<<<<<<< HEAD
     external_cli::cargo::metadata::Metadata,
-    run::{args::RunSubcommands, RunArgs},
-=======
-    external_cli::cargo,
     run::{RunArgs, args::RunSubcommands},
->>>>>>> af8deb42
 };
 
 use super::{build::build_web, serve::serve};
