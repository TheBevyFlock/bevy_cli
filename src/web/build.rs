use anyhow::Context as _;
use cargo_metadata::Metadata;
use tracing::info;

use super::bundle::WebBundle;
use crate::{
    bin_target::BinTarget,
    commands::build::{BuildArgs, BuildSubcommands},
    external_cli::{cargo, wasm_bindgen, wasm_opt},
    web::{
        bundle::{PackedBundle, create_web_bundle},
        getrandom::apply_getrandom_backend,
        profiles::configure_default_web_profiles,
    },
};

/// Build the Bevy app for use in the browser.
///
/// The following steps will be performed:
/// - Installing required tooling
/// - Setting up default web compilation profiles
/// - Compiling to Wasm
/// - Optimizing the Wasm binary (in release mode)
/// - Creating JavaScript bindings
/// - Creating a bundled folder (if requested)
pub fn build_web(
    args: &mut BuildArgs,
    metadata: &Metadata,
    bin_target: &BinTarget,
) -> anyhow::Result<WebBundle> {
    let mut profile_args = configure_default_web_profiles(metadata)?;
    // `--config` args are resolved from left to right,
    // so the default configuration needs to come before the user args
    profile_args.append(&mut args.cargo_args.common_args.config);
    args.cargo_args.common_args.config = profile_args;

<<<<<<< HEAD
    // Apply the `getrandom` web backend if necessary
    if let Some(target) = args.target()
        && apply_getrandom_backend(args, &target).context("failed to apply getrandom backend")?
    {
        info!("automatically configuring `getrandom` web backend");
    }
=======
    #[cfg(feature = "unstable")]
    support_multi_threading(args);
>>>>>>> d2280a11

    let cargo_args = args.cargo_args_builder();

    info!("compiling to WebAssembly...");

    cargo::build::command()
        // Wasm targets are not installed by default
        .maybe_require_target(args.target())
        .args(cargo_args)
        .env("RUSTFLAGS", args.rustflags())
        .ensure_status(args.auto_install())?;

    info!("bundling JavaScript bindings...");
    wasm_bindgen::bundle(metadata, bin_target, args.auto_install())?;
    wasm_opt::optimize_path(bin_target, args.auto_install(), &args.wasm_opt_args())?;

    let web_args = args
        .subcommand
        .as_ref()
        .map(|BuildSubcommands::Web(web_args)| web_args);

    let web_bundle = create_web_bundle(
        metadata,
        args.profile(),
        bin_target,
        web_args.is_some_and(|web_args| web_args.create_packed_bundle),
    )
    .context("failed to create web bundle")?;

    if let WebBundle::Packed(PackedBundle { path }) = &web_bundle {
        info!("created bundle at file://{}", path.display());
    }

    Ok(web_bundle)
}

/// Add multi-threading support for the Wasm binary if enabled.
///
/// Requires nightly Rust and the `unstable` feature to be enabled.
#[cfg(feature = "unstable")]
fn support_multi_threading(args: &mut BuildArgs) {
    if !matches!(
        &args.subcommand,
        Some(BuildSubcommands::Web(web_args)) if web_args.unstable.web_multi_threading()
    ) {
        return;
    }

    // Rust's default Wasm target does not support multi-threading primitives out of the box
    // They need to be enabled manually
    let multi_threading_flags = "-C target-feature=+atomics,+bulk-memory";

    if let Some(rustflags) = args.cargo_args.common_args.rustflags.as_mut() {
        *rustflags += " ";
        *rustflags += multi_threading_flags;
    } else {
        args.cargo_args.common_args.rustflags = Some(multi_threading_flags.to_string());
    }

    // The std needs to be rebuilt with Wasm multi-threading support
    // But only for targets that actually include std
    if args
        .target()
        .is_some_and(|target| &target == "wasm32-unknown-unknown")
    {
        // This requires nightly Rust
        args.cargo_args
            .common_args
            .unstable_flags
            .push("build-std=std,panic_abort".to_string());
    }
}<|MERGE_RESOLUTION|>--- conflicted
+++ resolved
@@ -34,17 +34,15 @@
     profile_args.append(&mut args.cargo_args.common_args.config);
     args.cargo_args.common_args.config = profile_args;
 
-<<<<<<< HEAD
     // Apply the `getrandom` web backend if necessary
     if let Some(target) = args.target()
         && apply_getrandom_backend(args, &target).context("failed to apply getrandom backend")?
     {
         info!("automatically configuring `getrandom` web backend");
     }
-=======
+
     #[cfg(feature = "unstable")]
     support_multi_threading(args);
->>>>>>> d2280a11
 
     let cargo_args = args.cargo_args_builder();
 
