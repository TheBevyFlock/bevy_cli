--- conflicted
+++ resolved
@@ -9,19 +9,12 @@
 use crate::{
     bin_target::BinTarget,
     build::args::{BuildArgs, BuildSubcommands},
-<<<<<<< HEAD
     external_cli::{
         cargo::{self, metadata::Metadata},
-        rustup, wasm_bindgen,
+        wasm_bindgen,
     },
     web::{
-        bundle::{create_web_bundle, PackedBundle},
-=======
-    external_cli::{cargo, wasm_bindgen},
-    web::{
-        bin_target::select_run_binary,
         bundle::{PackedBundle, create_web_bundle},
->>>>>>> af8deb42
         profiles::configure_default_web_profiles,
     },
 };
@@ -64,11 +57,7 @@
 
     #[cfg(feature = "wasm-opt")]
     if args.is_release() {
-<<<<<<< HEAD
-        crate::web::wasm_opt::optimize_bin(bin_target)?;
-=======
         wasm_opt::optimize_path(&bin_target)?;
->>>>>>> af8deb42
     }
 
     let web_bundle = create_web_bundle(
