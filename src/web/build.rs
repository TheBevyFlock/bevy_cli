use anyhow::Context as _;
use tracing::info;

#[cfg(feature = "wasm-opt")]
use crate::external_cli::wasm_opt;

use crate::{
    bin_target::BinTarget,
    build::args::{BuildArgs, BuildSubcommands},
    external_cli::{
        cargo::{self, metadata::Metadata},
        wasm_bindgen,
    },
    web::{
        bundle::{PackedBundle, create_web_bundle},
        profiles::configure_default_web_profiles,
    },
};

use super::bundle::WebBundle;

/// Build the Bevy app for use in the browser.
///
/// The following steps will be performed:
/// - Installing required tooling
/// - Setting up default web compilation profiles
/// - Compiling to Wasm
/// - Optimizing the Wasm binary (in release mode)
/// - Creating JavaScript bindings
/// - Creating a bundled folder (if requested)
pub fn build_web(
    args: &mut BuildArgs,
    metadata: &Metadata,
    bin_target: &BinTarget,
) -> anyhow::Result<WebBundle> {
    let Some(BuildSubcommands::Web(web_args)) = &args.subcommand else {
        anyhow::bail!("tried to build for the web without matching arguments");
    };

    let mut profile_args = configure_default_web_profiles(metadata)?;
    // `--config` args are resolved from left to right,
    // so the default configuration needs to come before the user args
    profile_args.append(&mut args.cargo_args.common_args.config);
    args.cargo_args.common_args.config = profile_args;

    let cargo_args = args.cargo_args_builder();

    info!("Compiling to WebAssembly...");
<<<<<<< HEAD

    cargo::build::command()
        .args(cargo_args)
        .env("RUSTFLAGS", args.cargo_args.common_args.rustflags.clone())
        .ensure_status()?;
=======
    cargo::build::command()
        // Wasm targets are not installed by default
        .maybe_require_target(args.target())
        .args(cargo_args)
        .ensure_status(args.auto_install())?;
>>>>>>> e2a39dda

    info!("Bundling JavaScript bindings...");
    wasm_bindgen::bundle(metadata, bin_target, args.auto_install())?;

    #[cfg(feature = "wasm-opt")]
    if args.is_release() {
        wasm_opt::optimize_path(bin_target, args.auto_install())?;
    }

    let web_bundle = create_web_bundle(
        metadata,
        args.profile(),
        bin_target,
        web_args.create_packed_bundle,
    )
    .context("Failed to create web bundle")?;

    if let WebBundle::Packed(PackedBundle { path }) = &web_bundle {
        info!("Created bundle at file://{}", path.display());
    }

    Ok(web_bundle)
}<|MERGE_RESOLUTION|>--- conflicted
+++ resolved
@@ -46,19 +46,13 @@
     let cargo_args = args.cargo_args_builder();
 
     info!("Compiling to WebAssembly...");
-<<<<<<< HEAD
 
-    cargo::build::command()
-        .args(cargo_args)
-        .env("RUSTFLAGS", args.cargo_args.common_args.rustflags.clone())
-        .ensure_status()?;
-=======
     cargo::build::command()
         // Wasm targets are not installed by default
         .maybe_require_target(args.target())
         .args(cargo_args)
+        .env("RUSTFLAGS", args.cargo_args.common_args.rustflags.clone())
         .ensure_status(args.auto_install())?;
->>>>>>> e2a39dda
 
     info!("Bundling JavaScript bindings...");
     wasm_bindgen::bundle(metadata, bin_target, args.auto_install())?;
