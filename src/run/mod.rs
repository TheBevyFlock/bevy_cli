--- conflicted
+++ resolved
@@ -40,7 +40,11 @@
         )?;
         wasm_bindgen::bundle(&bin_target)?;
 
-<<<<<<< HEAD
+        #[cfg(feature = "wasm-opt")]
+        if args.is_release() {
+            crate::web::wasm_opt::optimize_bin(&bin_target)?;
+        }
+
         let web_bundle = create_web_bundle(
             &metadata,
             args.profile(),
@@ -51,11 +55,6 @@
 
         if let WebBundle::Packed(PackedBundle { path }) = &web_bundle {
             println!("Created bundle at file://{}", path.display());
-=======
-        #[cfg(feature = "wasm-opt")]
-        if args.is_release() {
-            crate::web::wasm_opt::optimize_bin(&bin_target)?;
->>>>>>> 4e740c78
         }
 
         let port = web_args.port;
