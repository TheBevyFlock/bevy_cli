--- conflicted
+++ resolved
@@ -2,20 +2,15 @@
 
 use ansi_term::Color::{Blue, Green, Purple, Red, Yellow};
 #[cfg(feature = "rustup")]
-<<<<<<< HEAD
-use bevy_cli::lint::LintArgs;
-use bevy_cli::{build::args::BuildArgs, run::RunArgs, test::args::TestArgs};
-use clap::{Args, CommandFactory, Parser, Subcommand, builder::styling::Style};
-=======
-use bevy_cli::commands::lint::{LintArgs, lint};
 use bevy_cli::commands::{
     build::{BuildArgs, build},
     completions::completions,
+    lint::{LintArgs, lint},
     new::{NewArgs, new},
     run::{RunArgs, run},
 };
+use bevy_cli::test::args::TestArgs;
 use clap::{Parser, Subcommand, builder::styling::Style};
->>>>>>> 4366460f
 use clap_cargo::style;
 use tracing::error;
 use tracing_subscriber::{
@@ -51,20 +46,14 @@
     if let Err(error) = match cli.subcommand {
         Subcommands::New(args) => new(&args).map(|_| ()),
         #[cfg(feature = "rustup")]
-<<<<<<< HEAD
-        Subcommands::Lint(args) => bevy_cli::lint::lint(args),
-        Subcommands::Build(mut args) => bevy_cli::build::build(&mut args),
-        Subcommands::Run(mut args) => bevy_cli::run::run(&mut args),
-        Subcommands::Test(mut args) => bevy_cli::test::test(&mut args),
-=======
         Subcommands::Lint(args) => lint(args),
         Subcommands::Build(mut args) => build(&mut args),
         Subcommands::Run(mut args) => run(&mut args),
->>>>>>> 4366460f
         Subcommands::Completions { shell } => {
             completions::<Cli>(shell);
             Ok(())
         }
+        _ => todo!(),
     } {
         if cli.verbose {
             // `anyhow::Error`'s `Debug` implementation prints backtraces, while `Display` does not.
