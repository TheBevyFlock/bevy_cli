use ansi_term::Color::{Blue, Green, Purple, Red, Yellow};
<<<<<<< HEAD
=======
use anyhow::Result;
#[cfg(feature = "rustup")]
use bevy_cli::lint::LintArgs;
>>>>>>> 39ceb261
use bevy_cli::{build::args::BuildArgs, run::RunArgs};
use clap::{Args, CommandFactory, Parser, Subcommand};
use tracing::debug;
use tracing_subscriber::{
    fmt::{self, FormatEvent, FormatFields, format::Writer},
    prelude::*,
};

fn main() {
    let cli = Cli::parse();

    // Set default log level to info for the `bevy_cli` crate if `BEVY_LOG` is not set.
    let env = tracing_subscriber::EnvFilter::try_from_env("BEVY_LOG").map_or_else(
        |_| {
            if cli.verbose {
                tracing_subscriber::EnvFilter::new("bevy_cli=debug")
            } else {
                tracing_subscriber::EnvFilter::new("bevy_cli=info")
            }
        },
        |filter| tracing_subscriber::EnvFilter::new(format!("bevy_cli={filter}")),
    );

    let fmt_layer = fmt::layer()
        .event_format(CargoStyleFormatter)
        // enable colorized output if stderr is a terminal
        .with_ansi(std::io::IsTerminal::is_terminal(&std::io::stderr()))
        .with_filter(env);

    tracing_subscriber::registry().with(fmt_layer).init();
    if let Err(error) = match cli.subcommand {
        Subcommands::New(new) => {
            bevy_cli::template::generate_template(&new.name, &new.template, &new.branch).map(|_| ())
        }
<<<<<<< HEAD
        Subcommands::Lint { args } => bevy_cli::lint::lint(args),
        Subcommands::Build(mut args) => bevy_cli::build::build(&mut args),
        Subcommands::Run(mut args) => bevy_cli::run::run(&mut args),
=======
        #[cfg(feature = "rustup")]
        Subcommands::Lint(args) => bevy_cli::lint::lint(args)?,
        Subcommands::Build(mut args) => bevy_cli::build::build(&mut args)?,
        Subcommands::Run(mut args) => bevy_cli::run::run(&mut args)?,
>>>>>>> 39ceb261
        Subcommands::Completions { shell } => {
            clap_complete::generate(shell, &mut Cli::command(), "bevy", &mut std::io::stdout());
            Ok(())
        }
    } {
        debug!("error: {error}");
        std::process::exit(1);
    }
}

/// Command-line interface for the Bevy Game Engine
///
/// This CLI provides tools for Bevy project management,
/// such as generating new projects from templates.
#[derive(Parser)]
#[command(name = "bevy", version, about, next_line_help(false))]
pub struct Cli {
    /// Available subcommands for the Bevy CLI.
    #[command(subcommand)]
    pub subcommand: Subcommands,
    /// Use verbose output.
    ///
    /// Logs commands that are executed and more information on the actions being performed.
    #[arg(long, short = 'v', global = true)]
    pub verbose: bool,
}

/// Available subcommands for `bevy`.
#[derive(Subcommand)]
pub enum Subcommands {
    /// Create a new Bevy project from a specified template.
    New(NewArgs),
    /// Build your Bevy app.
    #[command(visible_alias = "b")]
    Build(BuildArgs),
    /// Run your Bevy app.
    #[command(visible_alias = "r")]
    Run(RunArgs),
    /// Check the current project using Bevy-specific lints.
    ///
    /// This command requires `bevy_lint` to be installed, and will fail if it is not. Please see
    /// <https://github.com/TheBevyFlock/bevy_cli> for installation instructions.
    ///
    /// To see the full list of options, run `bevy lint -- --help`.
    #[cfg(feature = "rustup")]
    Lint(LintArgs),
    /// Generate autocompletion for `bevy` CLI tool.
    ///
    /// You can add this or a variant of this to your shells `.profile` by just added
    ///
    /// ```
    /// source <(bevy completion zsh)
    /// ```
    Completions { shell: clap_complete::Shell },
}

/// Arguments for creating a new Bevy project.
///
/// This subcommand allows you to generate a new Bevy project
/// using a specified template and project name.
#[derive(Args)]
pub struct NewArgs {
    /// The desired name for the new project.
    ///
    /// This will be the name of the directory and will be used in the project's files
    pub name: String,

    /// The name of the template to use for generating the project.
    ///
    /// Templates are GitHub repositories. Any repository from the GitHub organization
    /// "TheBevyFlock" with the prefix `bevy_new_` will be usable via
    /// its shortcut form i.e. `2d` will use the template `bevy_new_2d`. Full GitHub URLs can also
    /// be passed in the template argument.
    ///
    /// Can be omitted to use a built-in template.
    #[arg(short, long, default_value = "minimal")]
    pub template: String,

    /// The git branch to use
    #[arg(short, long, default_value = "main")]
    pub branch: String,
}

/// Align the log formatting to match `cargo`'s style.
pub struct CargoStyleFormatter;

impl<S, N> FormatEvent<S, N> for CargoStyleFormatter
where
    S: tracing::Subscriber + for<'a> tracing_subscriber::registry::LookupSpan<'a>,
    N: for<'a> FormatFields<'a> + 'static,
{
    fn format_event(
        &self,
        ctx: &fmt::FmtContext<'_, S, N>,
        mut writer: Writer<'_>,
        event: &tracing::Event<'_>,
    ) -> std::fmt::Result {
        let meta = event.metadata();

        let (color, level) = match *meta.level() {
            tracing::Level::ERROR => (Red, "error"),
            tracing::Level::WARN => (Yellow, "warning"),
            tracing::Level::INFO => (Green, "info"),
            tracing::Level::DEBUG => (Blue, "debug"),
            tracing::Level::TRACE => (Purple, "trace"),
        };

        // Apply color if desired
        let level = if writer.has_ansi_escapes() {
            color.bold().paint(level).to_string()
        } else {
            level.to_string()
        };

        write!(writer, "{level}: ",)?;
        ctx.format_fields(writer.by_ref(), event)?;
        writeln!(writer)
    }
}<|MERGE_RESOLUTION|>--- conflicted
+++ resolved
@@ -1,10 +1,6 @@
 use ansi_term::Color::{Blue, Green, Purple, Red, Yellow};
-<<<<<<< HEAD
-=======
-use anyhow::Result;
 #[cfg(feature = "rustup")]
 use bevy_cli::lint::LintArgs;
->>>>>>> 39ceb261
 use bevy_cli::{build::args::BuildArgs, run::RunArgs};
 use clap::{Args, CommandFactory, Parser, Subcommand};
 use tracing::debug;
@@ -39,16 +35,10 @@
         Subcommands::New(new) => {
             bevy_cli::template::generate_template(&new.name, &new.template, &new.branch).map(|_| ())
         }
-<<<<<<< HEAD
-        Subcommands::Lint { args } => bevy_cli::lint::lint(args),
+        #[cfg(feature = "rustup")]
+        Subcommands::Lint(args) => bevy_cli::lint::lint(args),
         Subcommands::Build(mut args) => bevy_cli::build::build(&mut args),
         Subcommands::Run(mut args) => bevy_cli::run::run(&mut args),
-=======
-        #[cfg(feature = "rustup")]
-        Subcommands::Lint(args) => bevy_cli::lint::lint(args)?,
-        Subcommands::Build(mut args) => bevy_cli::build::build(&mut args)?,
-        Subcommands::Run(mut args) => bevy_cli::run::run(&mut args)?,
->>>>>>> 39ceb261
         Subcommands::Completions { shell } => {
             clap_complete::generate(shell, &mut Cli::command(), "bevy", &mut std::io::stdout());
             Ok(())
