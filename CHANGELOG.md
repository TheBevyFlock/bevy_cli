# Changelog

All notable user-facing changes to the **Bevy CLI** will be documented in this file.

The format is based on [Keep a Changelog], and this project adheres to [Semantic Versioning].

[Keep a Changelog]: https://keepachangelog.com/en/1.1.0/
[Semantic Versioning]: https://semver.org/spec/v2.0.0.html

## Unreleased

**All Changes**: [`cli-v0.1.0-alpha.1...main`](https://github.com/TheBevyFlock/bevy_cli/compare/cli-v0.1.0-alpha.1...main)

### Added

<<<<<<< HEAD
- The `bevy build web` and `bevy run web` commands will now automatically apply the web backend for `getrandom` if necessary. It requires both a feature and a rustflag to be enabled by the user, which can quickly lead to compile errors when not set up correctly.
=======
- Unstable support for building and running web apps using **Wasm multi-threading** features
  - Use `bevy run web --unstable multi-threading` to run an app using multi-threaded Wasm
  - Can be configured in `Cargo.toml` by setting `package.metadata.bevy_cli.unstable.web-multi-threading = true`
  - Only available when compiling the CLI with `unstable` feature enabled
  - Requires a nightly Rust toolchain
  - Bevy doesn't natively implement multi-threaded Wasm, so you have to implement it yourself or use a plugin that makes use of it
>>>>>>> d2280a11

### Changed

- You can now customize the flags passed to `wasm-opt` in both CLI and `Cargo.toml`. Simply pass a list of flags you want to use, e.g. `--wasm-opt=-Oz --wasm-opt=--enable-bulk-memory` in the CLI or `wasm-opt = ["-Oz", "--enable-bulk-memory"]` in the config.

- `bevy run web` and `bevy build web -b` now support [JS snippets](https://rustwasm.github.io/wasm-bindgen/reference/js-snippets.html) ([#527](https://github.com/TheBevyFlock/bevy_cli/pull/527))

- `rustflags` specified in the [`cargo` configuration](https://doc.rust-lang.org/cargo/reference/config.html#configuration) are respected and added with those defined in `Cargo.toml` ([#540](https://github.com/TheBevyFlock/bevy_cli/pull/540))

## v0.1.0-alpha.1 - 2025-05-23

**All Changes**: [`cli-v0.1.0-alpha.1`](https://github.com/TheBevyFlock/bevy_cli/commits/cli-v0.1.0-alpha.1)

### Added

- `bevy new`: create new projects from a template using `cargo-generate` ([#2](https://github.com/TheBevyFlock/bevy_cli/pull/2))
  - [`bevy_new_minimal`](https://github.com/TheBevyFlock/bevy_new_minimal) is the default template if none is specified ([#80](https://github.com/TheBevyFlock/bevy_cli/pull/80))
  - There are shortcuts for templates from [TheBevyFlock](https://github.com/TheBevyFlock). For example, `-t 2d` uses [`bevy_new_2d`](https://github.com/TheBevyFlock/bevy_new_2d) ([#82](https://github.com/TheBevyFlock/bevy_cli/pull/82))
- `bevy lint`: invoke the linter if `bevy_lint` is installed ([#4](https://github.com/TheBevyFlock/bevy_cli/pull/4))
- `bevy build` and `bevy run`: build and run your program with Bevy-specific configuration ([#76](https://github.com/TheBevyFlock/bevy_cli/pull/76), [#103](https://github.com/TheBevyFlock/bevy_cli/pull/103), [#102](https://github.com/TheBevyFlock/bevy_cli/pull/102), [#120](https://github.com/TheBevyFlock/bevy_cli/pull/120))
  - You can use `bevy build web` and `bevy run web` to build and run your program for the web using Wasm.
  - Web binaries can be optimized with `wasm-opt` ([#206](https://github.com/TheBevyFlock/bevy_cli/pull/206), [#430](https://github.com/TheBevyFlock/bevy_cli/pull/430))
  - You can pass `--bundle` to pack all files needed for the web into a single folder ([#195](https://github.com/TheBevyFlock/bevy_cli/pull/195))
- `bevy completions`: generate terminal auto-complete scripts for a variety of shells ([#265](https://github.com/TheBevyFlock/bevy_cli/pull/265))
- The CLI can be configured with `[package.metadata.bevy_cli]` ([#331](https://github.com/TheBevyFlock/bevy_cli/pull/331), [#355](https://github.com/TheBevyFlock/bevy_cli/pull/355), [#351](https://github.com/TheBevyFlock/bevy_cli/pull/351))<|MERGE_RESOLUTION|>--- conflicted
+++ resolved
@@ -13,16 +13,13 @@
 
 ### Added
 
-<<<<<<< HEAD
 - The `bevy build web` and `bevy run web` commands will now automatically apply the web backend for `getrandom` if necessary. It requires both a feature and a rustflag to be enabled by the user, which can quickly lead to compile errors when not set up correctly.
-=======
 - Unstable support for building and running web apps using **Wasm multi-threading** features
   - Use `bevy run web --unstable multi-threading` to run an app using multi-threaded Wasm
   - Can be configured in `Cargo.toml` by setting `package.metadata.bevy_cli.unstable.web-multi-threading = true`
   - Only available when compiling the CLI with `unstable` feature enabled
   - Requires a nightly Rust toolchain
   - Bevy doesn't natively implement multi-threaded Wasm, so you have to implement it yourself or use a plugin that makes use of it
->>>>>>> d2280a11
 
 ### Changed
 
