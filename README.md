# Bevy CLI

A prototype [Bevy] CLI tool intended to streamline common tasks when working on projects. Please see the [initial scope document] and [original issue] for history and motivation. The CLI's current features include:

- Project generation from a template
- [A custom, Bevy-specific linter](bevy_lint/README.md)
- Out-of-the-box support for building and running your Bevy app in the browser

If you need assistance or want to help, reach out to the [`bevy_cli` working group channel] in the [Bevy Discord].

[Bevy]: https://bevyengine.org
[initial scope document]: https://hackmd.io/cCHAfbtaSviU_MDnbNHKxg
[original issue]: https://github.com/bevyengine/bevy/issues/436
[`bevy_cli` working group channel]: https://discord.com/channels/691052431525675048/1278871953721262090
[Bevy Discord]: https://discord.gg/bevy

## Installation

At this point, the CLI is not published as a package yet and needs to be installed via git:

```sh
cargo install --git https://github.com/TheBevyFlock/bevy_cli --locked bevy_cli
```

## Bevy web apps

The CLI makes it easy to build and run web apps made with Bevy, using `bevy build web` and `bevy run web`.
It takes care of compiling the app to Wasm, creating JavaScript bindings and serving it on a local web server to test it out.
Necessary tools will also be installed automatically.

> [!NOTE]
>
> The arguments you know from `cargo` (like `--release`) must be placed before the `web` subcommand, while the web-specific options (like `--open`) must be placed afterwards, e.g.
>
> ```sh
> bevy run --release web --open
> ```

### Running in the browser

Use the `bevy run web` command to run your app in the browser.
The app will be automatically served on a local web server, use the `--open` flag to automatically open it in the browser.

The server will provide a default `index.html` serving as entrypoint for your app.
It features a loading screen and some other utilities.
If you want to customize it, simply create a `web/index.html` file to override the default behavior.
Other files in the `web` folder will also be included in your application.

### Creating web bundles

To deploy your app on a web server, it's often necessary to bundle the binary, assets and web files into a single folder.
Using `bevy build web --bundle`, the CLI can create this bundle for you automatically.
It will be available in the `target/bevy_web` folder, see the command's output for the full file path.

### Compilation profiles

Web apps have different needs than native builds when it comes to compilation.
For example, binary size is a lot more important for web apps, as it has a big influence on the loading times.

The Bevy CLI provides custom `web` and `web-release` compilation profiles, which are optimized for web apps.
They are used by default for the web sub-commands (depending on the `--release` flag).

The profiles can be customized as usual in `Cargo.toml`:

```toml
[profile.web-release]
inherits = "release"
opt-level = "z"
```

Alternatively, you can change the profile entirely, e.g. `bevy run --profile=foo web`.

### Usage in CI

The CLI may include interactive prompts if parts of the required tooling is not installed on the system.
These prompts will break your pipeline if they are triggered in CI.

To avoid this problem, use the `--yes` flag to automatically confirm the prompts:

```sh
bevy build --yes web
```

<<<<<<< HEAD
## Bevy scaffolding

The `bevy new` command lets you easily scaffold a new Bevy project using a custom template or a [minimal template provided by Bevy](https://github.com/TheBevyFlock/bevy_new_minimal).
Templates are just GitHub repositories and can be specified with the `-t` flag.

### Usage

If no template is omitted, the [default minimal template](https://github.com/TheBevyFlock/bevy_new_minimal) will be chosen.

```cli
bevy new my-project
```

To use a specific template, provide the full GitHub URL

```cli
bevy new my-project -t https://github.com/TheBevyFlock/bevy_new_2d
```

Additionally, any repo prefixed with `bevy_new_` from the [TheBevyFlock](https://github.com/TheBevyFlock) will be usable via its shortcut form i.e. `-t 2d` will use the template [bevy_new_2d](https://github.com/TheBevyFlock/bevy_new_2d).

```cli
bevy new my-project -t 2d
```

=======
## Linter

The CLI has 1st-party support for `bevy_lint`, the static analysis tool that checks over your code (similar to Clippy!). It must be installed first using the [installation guide], but then you can run the linter with the `lint` subcommand:

```sh
bevy lint
```

This command uses the same arguments as `cargo check`:

```sh
bevy lint --workspace --all-features
```

You can view a full list of supported options with:

```sh
bevy lint -- --help
```

[installation guide]: https://thebevyflock.github.io/bevy_cli/bevy_lint/index.html#installation

>>>>>>> 3a4db2dc
## License

The Bevy CLI is licensed under either of

- Apache License, Version 2.0 ([`LICENSE-APACHE`](LICENSE-APACHE) or <http://www.apache.org/licenses/LICENSE-2.0>)
- MIT license ([`LICENSE-MIT`](LICENSE-MIT) or <http://opensource.org/licenses/MIT>)

at your option.

## Contributing

Please see [`CONTRIBUTING.md`](CONTRIBUTING.md) for more information!

Unless you explicitly state otherwise, any contribution intentionally submitted for inclusion in the work by you, as defined in the Apache-2.0 license, shall be dual licensed as above, without any additional terms or conditions.<|MERGE_RESOLUTION|>--- conflicted
+++ resolved
@@ -81,7 +81,6 @@
 bevy build --yes web
 ```
 
-<<<<<<< HEAD
 ## Bevy scaffolding
 
 The `bevy new` command lets you easily scaffold a new Bevy project using a custom template or a [minimal template provided by Bevy](https://github.com/TheBevyFlock/bevy_new_minimal).
@@ -91,23 +90,22 @@
 
 If no template is omitted, the [default minimal template](https://github.com/TheBevyFlock/bevy_new_minimal) will be chosen.
 
-```cli
+```sh
 bevy new my-project
 ```
 
 To use a specific template, provide the full GitHub URL
 
-```cli
+```sh
 bevy new my-project -t https://github.com/TheBevyFlock/bevy_new_2d
 ```
 
 Additionally, any repo prefixed with `bevy_new_` from the [TheBevyFlock](https://github.com/TheBevyFlock) will be usable via its shortcut form i.e. `-t 2d` will use the template [bevy_new_2d](https://github.com/TheBevyFlock/bevy_new_2d).
 
-```cli
+```sh
 bevy new my-project -t 2d
 ```
 
-=======
 ## Linter
 
 The CLI has 1st-party support for `bevy_lint`, the static analysis tool that checks over your code (similar to Clippy!). It must be installed first using the [installation guide], but then you can run the linter with the `lint` subcommand:
@@ -130,7 +128,6 @@
 
 [installation guide]: https://thebevyflock.github.io/bevy_cli/bevy_lint/index.html#installation
 
->>>>>>> 3a4db2dc
 ## License
 
 The Bevy CLI is licensed under either of
