[workspace]
members = ["bevy_lint"]

[package]
name = "bevy_cli"
version = "0.1.0-dev"
edition = "2024"
description = "A prototype Bevy CLI tool"
documentation = "https://thebevyflock.github.io/bevy_cli/cli/index.html"
repository = "https://github.com/TheBevyFlock/bevy_cli"
license = "MIT OR Apache-2.0"
# When no binary is specific, run the main CLI by default.
default-run = "bevy"

# The main CLI executable
[[bin]]
name = "bevy"
path = "src/bin/main.rs"

[features]
default = ["rustup", "web", "unstable"]

# Run your Bevy app in the browser
web = [
    "dep:webbrowser",
    "dep:http",
    "dep:axum",
    "dep:tower",
    "dep:tower-http",
    "dep:tokio",
    "dep:fs_extra",
]

# Support installing required targets with `rustup` from a prompt.
# You can disable this feature if your system doesn't have rustup installed.
rustup = []

# Functionality that's unfinished or comes with caveats
unstable = []

[dependencies]
# CLI argument parsing
clap = { version = "4.5.48", default-features = false, features = [
    "color",
    "error-context",
    "help",
    "std",
    "suggestions",
    "usage",
    "derive",
] }
# autocompletion auto-generation
clap_complete = { version = "4.5.58", default-features = false }

# Easy error propagation and contexts
anyhow = { version = "1.0.86", default-features = false, features = ["std"] }

# Better CLI user input
dialoguer = { version = "0.12.0", default-features = false, features = [
    "fuzzy-select",
] }

# Used to create styled table outputs.
comfy-table = { version = "7.2.1", default-features = false }

# Cargo like styling for clap
clap-cargo = { version = "0.17.1", default-features = false, features = [
    "clap",
] }

# Load and resolve Cargo configuration.
cargo-config2 = { version = "0.1", default-features = false }

# API interaction
ureq = { version = "3.1.2", default-features = false, features = [
    "rustls",
    "json",
] }
serde = { version = "1.0.228", default-features = false, features = [
    "std",
    "derive",
] }
serde_json = { version = "1.0.145", default-features = false, features = [
    "std",
] }

# Understanding package versions
semver = { version = "1.0.27", default-features = false, features = ["serde"] }

# `cargo metadata` command helpers and types
cargo_metadata = { version = "0.23.0", default-features = false }

# Parsing the Cargo manifest
toml = { version = "0.9.6", default-features = false, features = [
    "std",
    "parse",
    "display",
    "serde",
] }

# Logging crates
tracing = { version = "0.1.41", default-features = false, features = ["std"] }
tracing-subscriber = { version = "0.3.19", default-features = false, features = [
    "std",
    "ansi",
    "fmt",
    "env-filter",
] }
ansi_term = { version = "0.12.1", default-features = false }

# Web dependencies

## Opening the app in the browser
webbrowser = { version = "1.0.2", default-features = false, optional = true }

## Serving the app for the browser
<<<<<<< HEAD
http = { version = "1.2", default-features = false, features = [
    "std",
], optional = true }
axum = { version = "0.8.5", default-features = false, features = [
=======
http = { version = "1.2", optional = true }
axum = { version = "0.8.6", default-features = false, features = [
>>>>>>> eaec741d
    "ws",
    "http1",
    "tokio",
    "tracing",
], optional = true }
tower = { version = "0.5.2", default-features = false, features = [
    "util",
], optional = true }
tower-http = { version = "0.6.1", default-features = false, features = [
    "fs",
    "trace",
], optional = true }
tokio = { version = "1.0", default-features = false, features = [
    "net",
    "rt",
    "macros",
], optional = true }

## Copying directories
fs_extra = { version = "1.3.0", default-features = false, optional = true }

[dev-dependencies]
# Forcing tests that can't be parallelized to be run sequentially
serial_test = "3.2.0"
assert_cmd = "2.0.16"
tempfile = "3"

[package.metadata.binstall]
# HACK: We currently hard-code the latest version in the URL. The `{ version }` template uses the
# version from the `main` branch's `Cargo.toml`, which is usually `X.Y.Z-dev`, leading to the
# binary not being found. See <https://github.com/cargo-bins/cargo-binstall/issues/2165> for more
# information.
pkg-url = "{ repo }/releases/download/cli-v0.1.0-alpha.2/bevy-{ target }-v0.1.0-alpha.2{ archive-suffix }"
pkg-fmt = "bin"<|MERGE_RESOLUTION|>--- conflicted
+++ resolved
@@ -114,15 +114,10 @@
 webbrowser = { version = "1.0.2", default-features = false, optional = true }
 
 ## Serving the app for the browser
-<<<<<<< HEAD
 http = { version = "1.2", default-features = false, features = [
     "std",
 ], optional = true }
-axum = { version = "0.8.5", default-features = false, features = [
-=======
-http = { version = "1.2", optional = true }
 axum = { version = "0.8.6", default-features = false, features = [
->>>>>>> eaec741d
     "ws",
     "http1",
     "tokio",
