[workspace]
members = ["bevy_lint"]

[package]
name = "bevy_cli"
version = "0.1.0-dev"
edition = "2021"
license = "MIT OR Apache-2.0"
# When no binary is specific, run the main CLI by default.
default-run = "bevy"

# The main CLI executable
[[bin]]
name = "bevy"
path = "src/bin/main.rs"

[dependencies]
<<<<<<< HEAD
actix-files = { version = "0.6.6", default-features = false }
actix-web = { version = "4.9.0", default-features = false }
anyhow = "1.0.86"
bevy_lint = { version = "0.1.0-dev", path = "./bevy_lint" }
cargo-generate = "0.21.3"
clap = { version = "4.5.16", features = ["derive"] }
dialoguer = "0.11.0"
fs_extra = "1.3.0"
toml_edit = "0.22.20"
=======
# CLI argument parsing
clap = { version = "4.5.16", features = ["derive"] }

# Easy error propagation and contexts
anyhow = "1.0.86"

# Generates new Bevy projects from templates
cargo-generate = "0.21.3"
>>>>>>> b3106797
<|MERGE_RESOLUTION|>--- conflicted
+++ resolved
@@ -15,17 +15,11 @@
 path = "src/bin/main.rs"
 
 [dependencies]
-<<<<<<< HEAD
 actix-files = { version = "0.6.6", default-features = false }
 actix-web = { version = "4.9.0", default-features = false }
-anyhow = "1.0.86"
-bevy_lint = { version = "0.1.0-dev", path = "./bevy_lint" }
-cargo-generate = "0.21.3"
-clap = { version = "4.5.16", features = ["derive"] }
 dialoguer = "0.11.0"
 fs_extra = "1.3.0"
 toml_edit = "0.22.20"
-=======
 # CLI argument parsing
 clap = { version = "4.5.16", features = ["derive"] }
 
@@ -33,5 +27,4 @@
 anyhow = "1.0.86"
 
 # Generates new Bevy projects from templates
-cargo-generate = "0.21.3"
->>>>>>> b3106797
+cargo-generate = "0.21.3"