--- conflicted
+++ resolved
@@ -11,14 +11,9 @@
    |         ^^^^^^^^^^^^^^^^^^^^^^^^^^^
 help: inserting an `Events` resource does not fully setup that event
    |
-<<<<<<< HEAD
-23 |     App::new().add_event::<Foo>();
-   |                ~~~~~~~~~~~~~~~~~~
-=======
 12 -     App::new().init_resource::<Events<Foo>>();
 12 +     App::new().add_event::<Foo>();
    |
->>>>>>> 0adaa5f9
 
 error: called `App::init_resource::<Events<Foo>>(&mut app)` instead of `App::add_event::<Foo>(&mut app)`
   --> tests/ui/insert_event_resource/main.rs:26:5
@@ -28,16 +23,35 @@
    |
 help: inserting an `Events` resource does not fully setup that event
    |
-<<<<<<< HEAD
-26 |     App::add_event::<Foo>(&mut app);
-   |     ~~~~~~~~~~~~~~~~~~~~~~~~~~~~~~~
-=======
 15 -     App::init_resource::<Events<Foo>>(&mut app);
 15 +     App::add_event::<Foo>(&mut app);
    |
->>>>>>> 0adaa5f9
 
 error: called `App::insert_resource::<Events<Foo>>(Default::default())` instead of `App::add_event::<Foo>()`
+  --> tests/ui/insert_event_resource/main.rs:19:16
+   |
+19 |     App::new().insert_resource::<Events<Foo>>(Default::default());
+   |                ^^^^^^^^^^^^^^^^^^^^^^^^^^^^^^^^^^^^^^^^^^^^^^^^^^
+   |
+help: inserting an `Events` resource does not fully setup that event
+   |
+19 -     App::new().insert_resource::<Events<Foo>>(Default::default());
+19 +     App::new().add_event::<Foo>();
+   |
+
+error: called `App::insert_resource::<Events<Foo>>(&mut app, Default::default())` instead of `App::add_event::<Foo>(&mut app)`
+  --> tests/ui/insert_event_resource/main.rs:23:5
+   |
+23 |     App::insert_resource::<Events<Foo>>(&mut app, Default::default());
+   |     ^^^^^^^^^^^^^^^^^^^^^^^^^^^^^^^^^^^^^^^^^^^^^^^^^^^^^^^^^^^^^^^^^
+   |
+help: inserting an `Events` resource does not fully setup that event
+   |
+23 -     App::insert_resource::<Events<Foo>>(&mut app, Default::default());
+23 +     App::add_event::<Foo>(&mut app);
+   |
+
+error: called `App::insert_resource(implied_event)` instead of `App::add_event::<Foo>()`
   --> tests/ui/insert_event_resource/main.rs:30:16
    |
 30 |     App::new().insert_resource::<Events<Foo>>(Default::default());
@@ -45,14 +59,9 @@
    |
 help: inserting an `Events` resource does not fully setup that event
    |
-<<<<<<< HEAD
-30 |     App::new().add_event::<Foo>();
-   |                ~~~~~~~~~~~~~~~~~~
-=======
-19 -     App::new().insert_resource::<Events<Foo>>(Default::default());
-19 +     App::new().add_event::<Foo>();
+30 -     App::new().insert_resource(implied_event);
+30 +     App::new().add_event::<Foo>();
    |
->>>>>>> 0adaa5f9
 
 error: called `App::insert_resource::<Events<Foo>>(&mut app, Default::default())` instead of `App::add_event::<Foo>(&mut app)`
   --> tests/ui/insert_event_resource/main.rs:34:5
@@ -62,14 +71,8 @@
    |
 help: inserting an `Events` resource does not fully setup that event
    |
-<<<<<<< HEAD
 34 |     App::add_event::<Foo>(&mut app);
    |     ~~~~~~~~~~~~~~~~~~~~~~~~~~~~~~~
-=======
-23 -     App::insert_resource::<Events<Foo>>(&mut app, Default::default());
-23 +     App::add_event::<Foo>(&mut app);
-   |
->>>>>>> 0adaa5f9
 
 error: called `App::insert_resource(implied_event)` instead of `App::add_event::<Foo>()`
   --> tests/ui/insert_event_resource/main.rs:41:16
@@ -79,14 +82,8 @@
    |
 help: inserting an `Events` resource does not fully setup that event
    |
-<<<<<<< HEAD
 41 |     App::new().add_event::<Foo>();
    |                ~~~~~~~~~~~~~~~~~~
-=======
-30 -     App::new().insert_resource(implied_event);
-30 +     App::new().add_event::<Foo>();
-   |
->>>>>>> 0adaa5f9
 
 error: called `App::init_resource::<Events<Foo>>()` instead of `App::add_event::<Foo>()`
   --> tests/ui/insert_event_resource/main.rs:15:20
