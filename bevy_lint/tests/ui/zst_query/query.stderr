<<<<<<< HEAD
error: query for a zero-sized type
  --> tests/ui/zst_query/query.rs:31:24
=======
error: queried a zero-sized type
  --> tests/ui/zst_query/query.rs:53:32
>>>>>>> 0adaa5f9
   |
31 |         |_query: Query<&ZST>| {}
   |                        ^^^^
...
40 |     let bar = local_macro!();
   |               -------------- in this macro invocation
   |
   = help: zero-sized types do not retrieve any data, consider using a filter instead: `With<ZST>`
note: the lint level is defined here
  --> tests/ui/zst_query/query.rs:6:9
   |
6  | #![deny(bevy::zst_query)]
   |         ^^^^^^^^^^^^^^^
   = note: this error originates in the macro `local_macro` (in Nightly builds, run with -Z macro-backtrace for more info)

<<<<<<< HEAD
error: query for a zero-sized type
  --> tests/ui/zst_query/query.rs:70:32
   |
70 | fn immutable_zst(_query: Query<&ZST>) {}
   |                                ^^^^
=======
error: queried a zero-sized type
  --> tests/ui/zst_query/query.rs:57:30
>>>>>>> 0adaa5f9
   |
   = help: consider using a filter instead: `With<ZST>`

error: query for a zero-sized type
  --> tests/ui/zst_query/query.rs:74:30
   |
74 | fn mutable_zst(_query: Query<&mut ZST>) {}
   |                              ^^^^^^^^
   |
   = help: zero-sized types do not retrieve any data, consider using a filter instead: `With<ZST>`

<<<<<<< HEAD
error: query for a zero-sized type
  --> tests/ui/zst_query/query.rs:78:47
=======
error: queried a zero-sized type
  --> tests/ui/zst_query/query.rs:61:47
>>>>>>> 0adaa5f9
   |
78 | fn immutable_zst_tuple(_query: Query<(Entity, &ZST)>) {}
   |                                               ^^^^
   |
   = help: zero-sized types do not retrieve any data, consider using a filter instead: `With<ZST>`

<<<<<<< HEAD
error: query for a zero-sized type
  --> tests/ui/zst_query/query.rs:82:45
=======
error: queried a zero-sized type
  --> tests/ui/zst_query/query.rs:65:45
>>>>>>> 0adaa5f9
   |
82 | fn mutable_zst_tuple(_query: Query<(Entity, &mut ZST)>) {}
   |                                             ^^^^^^^^
   |
   = help: zero-sized types do not retrieve any data, consider using a filter instead: `With<ZST>`

<<<<<<< HEAD
error: query for a zero-sized type
  --> tests/ui/zst_query/query.rs:94:40
=======
error: queried a zero-sized type
  --> tests/ui/zst_query/query.rs:77:40
>>>>>>> 0adaa5f9
   |
94 | fn generic_immutable_zst(_query: Query<&Generic<ZST>>) {}
   |                                        ^^^^^^^^^^^^^
   |
   = help: zero-sized types do not retrieve any data, consider using a filter instead: `With<Generic<ZST>>`

<<<<<<< HEAD
error: query for a zero-sized type
  --> tests/ui/zst_query/query.rs:98:38
=======
error: queried a zero-sized type
  --> tests/ui/zst_query/query.rs:81:38
>>>>>>> 0adaa5f9
   |
98 | fn generic_mutable_zst(_query: Query<&mut Generic<ZST>>) {}
   |                                      ^^^^^^^^^^^^^^^^^
   |
   = help: zero-sized types do not retrieve any data, consider using a filter instead: `With<Generic<ZST>>`

<<<<<<< HEAD
error: query for a zero-sized type
   --> tests/ui/zst_query/query.rs:106:37
    |
106 | fn phantom_data_query(_query: Query<&Phantom<NonZST>>) {}
    |                                     ^^^^^^^^^^^^^^^^
    |
    = help: consider using a filter instead: `With<Phantom<NonZST>>`
=======
error: queried a zero-sized type
  --> tests/ui/zst_query/query.rs:89:37
   |
89 | fn phantom_data_query(_query: Query<&Phantom<NonZST>>) {}
   |                                     ^^^^^^^^^^^^^^^^
   |
   = help: zero-sized types do not retrieve any data, consider using a filter instead: `With<Phantom<NonZST>>`
>>>>>>> 0adaa5f9

error: aborting due to 8 previous errors
<|MERGE_RESOLUTION|>--- conflicted
+++ resolved
@@ -1,10 +1,5 @@
-<<<<<<< HEAD
-error: query for a zero-sized type
-  --> tests/ui/zst_query/query.rs:31:24
-=======
 error: queried a zero-sized type
   --> tests/ui/zst_query/query.rs:53:32
->>>>>>> 0adaa5f9
    |
 31 |         |_query: Query<&ZST>| {}
    |                        ^^^^
@@ -20,16 +15,11 @@
    |         ^^^^^^^^^^^^^^^
    = note: this error originates in the macro `local_macro` (in Nightly builds, run with -Z macro-backtrace for more info)
 
-<<<<<<< HEAD
-error: query for a zero-sized type
-  --> tests/ui/zst_query/query.rs:70:32
+error: queried a zero-sized type
+  --> tests/ui/zst_query/query.rs:57:30
    |
 70 | fn immutable_zst(_query: Query<&ZST>) {}
    |                                ^^^^
-=======
-error: queried a zero-sized type
-  --> tests/ui/zst_query/query.rs:57:30
->>>>>>> 0adaa5f9
    |
    = help: consider using a filter instead: `With<ZST>`
 
@@ -41,67 +31,38 @@
    |
    = help: zero-sized types do not retrieve any data, consider using a filter instead: `With<ZST>`
 
-<<<<<<< HEAD
-error: query for a zero-sized type
-  --> tests/ui/zst_query/query.rs:78:47
-=======
 error: queried a zero-sized type
   --> tests/ui/zst_query/query.rs:61:47
->>>>>>> 0adaa5f9
    |
 78 | fn immutable_zst_tuple(_query: Query<(Entity, &ZST)>) {}
    |                                               ^^^^
    |
    = help: zero-sized types do not retrieve any data, consider using a filter instead: `With<ZST>`
 
-<<<<<<< HEAD
-error: query for a zero-sized type
-  --> tests/ui/zst_query/query.rs:82:45
-=======
 error: queried a zero-sized type
   --> tests/ui/zst_query/query.rs:65:45
->>>>>>> 0adaa5f9
    |
 82 | fn mutable_zst_tuple(_query: Query<(Entity, &mut ZST)>) {}
    |                                             ^^^^^^^^
    |
    = help: zero-sized types do not retrieve any data, consider using a filter instead: `With<ZST>`
 
-<<<<<<< HEAD
-error: query for a zero-sized type
-  --> tests/ui/zst_query/query.rs:94:40
-=======
 error: queried a zero-sized type
   --> tests/ui/zst_query/query.rs:77:40
->>>>>>> 0adaa5f9
    |
 94 | fn generic_immutable_zst(_query: Query<&Generic<ZST>>) {}
    |                                        ^^^^^^^^^^^^^
    |
    = help: zero-sized types do not retrieve any data, consider using a filter instead: `With<Generic<ZST>>`
 
-<<<<<<< HEAD
-error: query for a zero-sized type
-  --> tests/ui/zst_query/query.rs:98:38
-=======
 error: queried a zero-sized type
   --> tests/ui/zst_query/query.rs:81:38
->>>>>>> 0adaa5f9
    |
 98 | fn generic_mutable_zst(_query: Query<&mut Generic<ZST>>) {}
    |                                      ^^^^^^^^^^^^^^^^^
    |
    = help: zero-sized types do not retrieve any data, consider using a filter instead: `With<Generic<ZST>>`
 
-<<<<<<< HEAD
-error: query for a zero-sized type
-   --> tests/ui/zst_query/query.rs:106:37
-    |
-106 | fn phantom_data_query(_query: Query<&Phantom<NonZST>>) {}
-    |                                     ^^^^^^^^^^^^^^^^
-    |
-    = help: consider using a filter instead: `With<Phantom<NonZST>>`
-=======
 error: queried a zero-sized type
   --> tests/ui/zst_query/query.rs:89:37
    |
@@ -109,6 +70,5 @@
    |                                     ^^^^^^^^^^^^^^^^
    |
    = help: zero-sized types do not retrieve any data, consider using a filter instead: `With<Phantom<NonZST>>`
->>>>>>> 0adaa5f9
 
 error: aborting due to 8 previous errors
