--- conflicted
+++ resolved
@@ -1,9 +1,4 @@
-<<<<<<< HEAD
-//@aux-build:../auxiliary/proc_macros.rs
-//! This tests the `panicking_query_methods` lint, specifically when triggered on the `World` type.
-=======
 //! This tests the `panicking_methods` lint, specifically when triggered on the `World` type.
->>>>>>> 0adaa5f9
 
 #![feature(register_tool)]
 #![register_tool(bevy)]
