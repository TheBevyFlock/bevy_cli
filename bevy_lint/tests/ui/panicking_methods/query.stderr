error: called a `Query` method that can panic when a non-panicking alternative exists
  --> tests/ui/panicking_methods/query.rs:28:11
   |
28 |     query.single();
   |           ^^^^^^^^
   |
   = help: use `query.get_single()` and handle the `Option` or `Result`
note: the lint level is defined here
  --> tests/ui/panicking_methods/query.rs:6:9
   |
<<<<<<< HEAD
6  | #![deny(bevy::panicking_query_methods)]
   |         ^^^^^^^^^^^^^^^^^^^^^^^^^^^^^
=======
5  | #![deny(bevy::panicking_methods)]
   |         ^^^^^^^^^^^^^^^^^^^^^^^
>>>>>>> 0adaa5f9

error: called a `Query` method that can panic when a non-panicking alternative exists
  --> tests/ui/panicking_methods/query.rs:32:5
   |
32 |     Query::single(&query);
   |     ^^^^^^^^^^^^^^^^^^^^^
   |
   = help: use `Query::get_single(&query)` and handle the `Option` or `Result`

error: called a `Query` method that can panic when a non-panicking alternative exists
  --> tests/ui/panicking_methods/query.rs:36:11
   |
36 |     query.single_mut();
   |           ^^^^^^^^^^^^
   |
   = help: use `query.get_single_mut()` and handle the `Option` or `Result`

error: called a `Query` method that can panic when a non-panicking alternative exists
  --> tests/ui/panicking_methods/query.rs:40:5
   |
40 |     Query::single_mut(&mut query);
   |     ^^^^^^^^^^^^^^^^^^^^^^^^^^^^^
   |
   = help: use `Query::get_single_mut(&mut query)` and handle the `Option` or `Result`

error: called a `Query` method that can panic when a non-panicking alternative exists
  --> tests/ui/panicking_methods/query.rs:46:27
   |
46 |     let [_, _, _] = query.many(entities);
   |                           ^^^^^^^^^^^^^^
   |
   = help: use `query.get_many(entities)` and handle the `Option` or `Result`

error: called a `Query` method that can panic when a non-panicking alternative exists
  --> tests/ui/panicking_methods/query.rs:50:21
   |
50 |     let [_, _, _] = Query::many(&query, entities);
   |                     ^^^^^^^^^^^^^^^^^^^^^^^^^^^^^
   |
   = help: use `Query::get_many(&query, entities)` and handle the `Option` or `Result`

error: called a `Query` method that can panic when a non-panicking alternative exists
  --> tests/ui/panicking_methods/query.rs:54:11
   |
54 |     query.many_mut([]);
   |           ^^^^^^^^^^^^
   |
   = help: use `query.get_many_mut([])` and handle the `Option` or `Result`

error: called a `Query` method that can panic when a non-panicking alternative exists
  --> tests/ui/panicking_methods/query.rs:58:5
   |
58 |     Query::many_mut(&mut query, []);
   |     ^^^^^^^^^^^^^^^^^^^^^^^^^^^^^^^
   |
   = help: use `Query::get_many_mut(&mut query, [])` and handle the `Option` or `Result`

error: called a `Query` method that can panic when a non-panicking alternative exists
  --> tests/ui/panicking_methods/query.rs:14:12
   |
14 |         $q.single()
   |            ^^^^^^^^
...
68 |     local_macro!(query);
   |     ------------------- in this macro invocation
   |
   = help: use `query.get_single()` and handle the `Option` or `Result`
   = note: this error originates in the macro `local_macro` (in Nightly builds, run with -Z macro-backtrace for more info)

error: aborting due to 9 previous errors
<|MERGE_RESOLUTION|>--- conflicted
+++ resolved
@@ -8,13 +8,8 @@
 note: the lint level is defined here
   --> tests/ui/panicking_methods/query.rs:6:9
    |
-<<<<<<< HEAD
-6  | #![deny(bevy::panicking_query_methods)]
-   |         ^^^^^^^^^^^^^^^^^^^^^^^^^^^^^
-=======
 5  | #![deny(bevy::panicking_methods)]
    |         ^^^^^^^^^^^^^^^^^^^^^^^
->>>>>>> 0adaa5f9
 
 error: called a `Query` method that can panic when a non-panicking alternative exists
   --> tests/ui/panicking_methods/query.rs:32:5
