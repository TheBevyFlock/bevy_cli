--- conflicted
+++ resolved
@@ -1,13 +1,8 @@
 error: parameter takes `&mut MutUntyped` instead of a re-borrowed `MutUntyped`
   --> tests/ui/borrowed_reborrowable/mut_untyped.rs:21:22
    |
-<<<<<<< HEAD
-21 | fn mutable_reference(_param: &mut MutUntyped) {
-   |                      ^^^^^^^^^^^^^^^^^^^^^^^ help: use `MutUntyped` instead: `mut _param: bevy::bevy_ecs::change_detection::MutUntyped<'_>`
-=======
 18 | fn mutable_reference(_param: &mut MutUntyped) {
    |                      ^^^^^^^^^^^^^^^^^^^^^^^ help: use `MutUntyped` instead: `mut _param: MutUntyped`
->>>>>>> 0adaa5f9
    |
 note: the lint level is defined here
   --> tests/ui/borrowed_reborrowable/mut_untyped.rs:7:9
@@ -18,12 +13,7 @@
 error: parameter takes `&mut MutUntyped` instead of a re-borrowed `MutUntyped`
   --> tests/ui/borrowed_reborrowable/mut_untyped.rs:27:33
    |
-<<<<<<< HEAD
-27 | fn mutable_reference_return<'a>(_param: &'a mut MutUntyped) -> usize {
-   |                                 ^^^^^^^^^^^^^^^^^^^^^^^^^^ help: use `MutUntyped` instead: `mut _param: bevy::bevy_ecs::change_detection::MutUntyped<'_>`
-=======
 24 | fn mutable_reference_return<'a>(_param: &'a mut MutUntyped) -> usize {
    |                                 ^^^^^^^^^^^^^^^^^^^^^^^^^^ help: use `MutUntyped` instead: `mut _param: MutUntyped`
->>>>>>> 0adaa5f9
 
 error: aborting due to 2 previous errors
