error: parameter takes `&mut NonSendMut` instead of a re-borrowed `NonSendMut`
  --> tests/ui/borrowed_reborrowable/non_send_mut.rs:21:22
   |
<<<<<<< HEAD
21 | fn mutable_reference(_param: &mut NonSendMut<MyResource>) {
   |                      ^^^^^^^^^^^^^^^^^^^^^^^^^^^^^^^^^^^ help: use `NonSendMut` instead: `mut _param: bevy::prelude::NonSendMut<'_, MyResource>`
=======
19 | fn mutable_reference(_param: &mut NonSendMut<MyResource>) {
   |                      ^^^^^^^^^^^^^^^^^^^^^^^^^^^^^^^^^^^ help: use `NonSendMut` instead: `mut _param: NonSendMut<MyResource>`
>>>>>>> 0adaa5f9
   |
note: the lint level is defined here
  --> tests/ui/borrowed_reborrowable/non_send_mut.rs:7:9
   |
7  | #![deny(bevy::borrowed_reborrowable)]
   |         ^^^^^^^^^^^^^^^^^^^^^^^^^^^

error: parameter takes `&mut NonSendMut` instead of a re-borrowed `NonSendMut`
  --> tests/ui/borrowed_reborrowable/non_send_mut.rs:27:33
   |
<<<<<<< HEAD
27 | fn mutable_reference_return<'a>(_param: &'a mut NonSendMut<MyResource>) -> usize {
   |                                 ^^^^^^^^^^^^^^^^^^^^^^^^^^^^^^^^^^^^^^ help: use `NonSendMut` instead: `mut _param: bevy::prelude::NonSendMut<'_, MyResource>`
=======
25 | fn mutable_reference_return<'a>(_param: &'a mut NonSendMut<MyResource>) -> usize {
   |                                 ^^^^^^^^^^^^^^^^^^^^^^^^^^^^^^^^^^^^^^ help: use `NonSendMut` instead: `mut _param: NonSendMut<MyResource>`
>>>>>>> 0adaa5f9

error: aborting due to 2 previous errors
<|MERGE_RESOLUTION|>--- conflicted
+++ resolved
@@ -1,13 +1,8 @@
 error: parameter takes `&mut NonSendMut` instead of a re-borrowed `NonSendMut`
   --> tests/ui/borrowed_reborrowable/non_send_mut.rs:21:22
    |
-<<<<<<< HEAD
-21 | fn mutable_reference(_param: &mut NonSendMut<MyResource>) {
-   |                      ^^^^^^^^^^^^^^^^^^^^^^^^^^^^^^^^^^^ help: use `NonSendMut` instead: `mut _param: bevy::prelude::NonSendMut<'_, MyResource>`
-=======
 19 | fn mutable_reference(_param: &mut NonSendMut<MyResource>) {
    |                      ^^^^^^^^^^^^^^^^^^^^^^^^^^^^^^^^^^^ help: use `NonSendMut` instead: `mut _param: NonSendMut<MyResource>`
->>>>>>> 0adaa5f9
    |
 note: the lint level is defined here
   --> tests/ui/borrowed_reborrowable/non_send_mut.rs:7:9
@@ -18,12 +13,7 @@
 error: parameter takes `&mut NonSendMut` instead of a re-borrowed `NonSendMut`
   --> tests/ui/borrowed_reborrowable/non_send_mut.rs:27:33
    |
-<<<<<<< HEAD
-27 | fn mutable_reference_return<'a>(_param: &'a mut NonSendMut<MyResource>) -> usize {
-   |                                 ^^^^^^^^^^^^^^^^^^^^^^^^^^^^^^^^^^^^^^ help: use `NonSendMut` instead: `mut _param: bevy::prelude::NonSendMut<'_, MyResource>`
-=======
 25 | fn mutable_reference_return<'a>(_param: &'a mut NonSendMut<MyResource>) -> usize {
    |                                 ^^^^^^^^^^^^^^^^^^^^^^^^^^^^^^^^^^^^^^ help: use `NonSendMut` instead: `mut _param: NonSendMut<MyResource>`
->>>>>>> 0adaa5f9
 
 error: aborting due to 2 previous errors
