--- conflicted
+++ resolved
@@ -1,13 +1,8 @@
 error: parameter takes `&mut EntityMut` instead of a re-borrowed `EntityMut`
   --> tests/ui/borrowed_reborrowable/entity_mut.rs:21:22
    |
-<<<<<<< HEAD
-21 | fn mutable_reference(_param: &mut EntityMut) {
-   |                      ^^^^^^^^^^^^^^^^^^^^^^ help: use `EntityMut` instead: `mut _param: bevy::prelude::EntityMut<'_>`
-=======
 17 | fn mutable_reference(_param: &mut EntityMut) {
    |                      ^^^^^^^^^^^^^^^^^^^^^^ help: use `EntityMut` instead: `mut _param: EntityMut`
->>>>>>> 0adaa5f9
    |
 note: the lint level is defined here
   --> tests/ui/borrowed_reborrowable/entity_mut.rs:7:9
@@ -18,12 +13,7 @@
 error: parameter takes `&mut EntityMut` instead of a re-borrowed `EntityMut`
   --> tests/ui/borrowed_reborrowable/entity_mut.rs:27:33
    |
-<<<<<<< HEAD
-27 | fn mutable_reference_return<'a>(_param: &'a mut EntityMut) -> usize {
-   |                                 ^^^^^^^^^^^^^^^^^^^^^^^^^ help: use `EntityMut` instead: `mut _param: bevy::prelude::EntityMut<'_>`
-=======
 23 | fn mutable_reference_return<'a>(_param: &'a mut EntityMut) -> usize {
    |                                 ^^^^^^^^^^^^^^^^^^^^^^^^^ help: use `EntityMut` instead: `mut _param: EntityMut`
->>>>>>> 0adaa5f9
 
 error: aborting due to 2 previous errors
