error: parameter takes `&mut ResMut` instead of a re-borrowed `ResMut`
  --> tests/ui/borrowed_reborrowable/resource.rs:20:22
   |
<<<<<<< HEAD
20 | fn mutable_reference(_res: &mut ResMut<Data>) {
   |                      ^^^^^^^^^^^^^^^^^^^^^^^ help: use `ResMut` instead: `mut _res: bevy::prelude::ResMut<'_, Data>`
=======
19 | fn mutable_reference(_res: &mut ResMut<Data>) {
   |                      ^^^^^^^^^^^^^^^^^^^^^^^ help: use `ResMut` instead: `mut _res: ResMut<Data>`
>>>>>>> 0adaa5f9
   |
note: the lint level is defined here
  --> tests/ui/borrowed_reborrowable/resource.rs:6:9
   |
6  | #![deny(bevy::borrowed_reborrowable)]
   |         ^^^^^^^^^^^^^^^^^^^^^^^^^^^

error: parameter takes `&mut ResMut` instead of a re-borrowed `ResMut`
  --> tests/ui/borrowed_reborrowable/resource.rs:26:33
   |
<<<<<<< HEAD
26 | fn mutable_reference_return<'a>(_res: &'a mut ResMut<Data>) -> usize {
   |                                 ^^^^^^^^^^^^^^^^^^^^^^^^^^ help: use `ResMut` instead: `mut _res: bevy::prelude::ResMut<'_, Data>`
=======
25 | fn mutable_reference_return<'a>(_res: &'a mut ResMut<Data>) -> usize {
   |                                 ^^^^^^^^^^^^^^^^^^^^^^^^^^ help: use `ResMut` instead: `mut _res: ResMut<Data>`
>>>>>>> 0adaa5f9

error: aborting due to 2 previous errors
<|MERGE_RESOLUTION|>--- conflicted
+++ resolved
@@ -1,13 +1,8 @@
 error: parameter takes `&mut ResMut` instead of a re-borrowed `ResMut`
   --> tests/ui/borrowed_reborrowable/resource.rs:20:22
    |
-<<<<<<< HEAD
-20 | fn mutable_reference(_res: &mut ResMut<Data>) {
-   |                      ^^^^^^^^^^^^^^^^^^^^^^^ help: use `ResMut` instead: `mut _res: bevy::prelude::ResMut<'_, Data>`
-=======
 19 | fn mutable_reference(_res: &mut ResMut<Data>) {
    |                      ^^^^^^^^^^^^^^^^^^^^^^^ help: use `ResMut` instead: `mut _res: ResMut<Data>`
->>>>>>> 0adaa5f9
    |
 note: the lint level is defined here
   --> tests/ui/borrowed_reborrowable/resource.rs:6:9
@@ -18,12 +13,7 @@
 error: parameter takes `&mut ResMut` instead of a re-borrowed `ResMut`
   --> tests/ui/borrowed_reborrowable/resource.rs:26:33
    |
-<<<<<<< HEAD
-26 | fn mutable_reference_return<'a>(_res: &'a mut ResMut<Data>) -> usize {
-   |                                 ^^^^^^^^^^^^^^^^^^^^^^^^^^ help: use `ResMut` instead: `mut _res: bevy::prelude::ResMut<'_, Data>`
-=======
 25 | fn mutable_reference_return<'a>(_res: &'a mut ResMut<Data>) -> usize {
    |                                 ^^^^^^^^^^^^^^^^^^^^^^^^^^ help: use `ResMut` instead: `mut _res: ResMut<Data>`
->>>>>>> 0adaa5f9
 
 error: aborting due to 2 previous errors
