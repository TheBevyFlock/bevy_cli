--- conflicted
+++ resolved
@@ -1,13 +1,8 @@
 error: parameter takes `&mut EntityCommands` instead of a re-borrowed `EntityCommands`
   --> tests/ui/borrowed_reborrowable/entity_commands.rs:18:22
    |
-<<<<<<< HEAD
-18 | fn mutable_reference(_param: &mut EntityCommands) {
-   |                      ^^^^^^^^^^^^^^^^^^^^^^^^^^^ help: use `EntityCommands` instead: `mut _param: bevy::prelude::EntityCommands<'_>`
-=======
 17 | fn mutable_reference(_param: &mut EntityCommands) {
    |                      ^^^^^^^^^^^^^^^^^^^^^^^^^^^ help: use `EntityCommands` instead: `mut _param: EntityCommands`
->>>>>>> 0adaa5f9
    |
 note: the lint level is defined here
   --> tests/ui/borrowed_reborrowable/entity_commands.rs:7:9
@@ -18,12 +13,7 @@
 error: parameter takes `&mut EntityCommands` instead of a re-borrowed `EntityCommands`
   --> tests/ui/borrowed_reborrowable/entity_commands.rs:24:33
    |
-<<<<<<< HEAD
-24 | fn mutable_reference_return<'a>(_param: &'a mut EntityCommands) -> usize {
-   |                                 ^^^^^^^^^^^^^^^^^^^^^^^^^^^^^^ help: use `EntityCommands` instead: `mut _param: bevy::prelude::EntityCommands<'_>`
-=======
 23 | fn mutable_reference_return<'a>(_param: &'a mut EntityCommands) -> usize {
    |                                 ^^^^^^^^^^^^^^^^^^^^^^^^^^^^^^ help: use `EntityCommands` instead: `mut _param: EntityCommands`
->>>>>>> 0adaa5f9
 
 error: aborting due to 2 previous errors
