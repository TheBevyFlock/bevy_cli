error: parameter takes `&mut FilteredEntityMut` instead of a re-borrowed `FilteredEntityMut`
  --> tests/ui/borrowed_reborrowable/filtered_entity_mut.rs:21:22
   |
<<<<<<< HEAD
21 | fn mutable_reference(_param: &mut FilteredEntityMut) {
   |                      ^^^^^^^^^^^^^^^^^^^^^^^^^^^^^^ help: use `FilteredEntityMut` instead: `mut _param: bevy::bevy_ecs::world::FilteredEntityMut<'_>`
=======
17 | fn mutable_reference(_param: &mut FilteredEntityMut) {
   |                      ^^^^^^^^^^^^^^^^^^^^^^^^^^^^^^ help: use `FilteredEntityMut` instead: `mut _param: FilteredEntityMut`
>>>>>>> 0adaa5f9
   |
note: the lint level is defined here
  --> tests/ui/borrowed_reborrowable/filtered_entity_mut.rs:7:9
   |
7  | #![deny(bevy::borrowed_reborrowable)]
   |         ^^^^^^^^^^^^^^^^^^^^^^^^^^^

error: parameter takes `&mut FilteredEntityMut` instead of a re-borrowed `FilteredEntityMut`
  --> tests/ui/borrowed_reborrowable/filtered_entity_mut.rs:27:33
   |
<<<<<<< HEAD
27 | fn mutable_reference_return<'a>(_param: &'a mut FilteredEntityMut) -> usize {
   |                                 ^^^^^^^^^^^^^^^^^^^^^^^^^^^^^^^^^ help: use `FilteredEntityMut` instead: `mut _param: bevy::bevy_ecs::world::FilteredEntityMut<'_>`
=======
23 | fn mutable_reference_return<'a>(_param: &'a mut FilteredEntityMut) -> usize {
   |                                 ^^^^^^^^^^^^^^^^^^^^^^^^^^^^^^^^^ help: use `FilteredEntityMut` instead: `mut _param: FilteredEntityMut`
>>>>>>> 0adaa5f9

error: aborting due to 2 previous errors
<|MERGE_RESOLUTION|>--- conflicted
+++ resolved
@@ -1,13 +1,8 @@
 error: parameter takes `&mut FilteredEntityMut` instead of a re-borrowed `FilteredEntityMut`
   --> tests/ui/borrowed_reborrowable/filtered_entity_mut.rs:21:22
    |
-<<<<<<< HEAD
-21 | fn mutable_reference(_param: &mut FilteredEntityMut) {
-   |                      ^^^^^^^^^^^^^^^^^^^^^^^^^^^^^^ help: use `FilteredEntityMut` instead: `mut _param: bevy::bevy_ecs::world::FilteredEntityMut<'_>`
-=======
 17 | fn mutable_reference(_param: &mut FilteredEntityMut) {
    |                      ^^^^^^^^^^^^^^^^^^^^^^^^^^^^^^ help: use `FilteredEntityMut` instead: `mut _param: FilteredEntityMut`
->>>>>>> 0adaa5f9
    |
 note: the lint level is defined here
   --> tests/ui/borrowed_reborrowable/filtered_entity_mut.rs:7:9
@@ -18,12 +13,7 @@
 error: parameter takes `&mut FilteredEntityMut` instead of a re-borrowed `FilteredEntityMut`
   --> tests/ui/borrowed_reborrowable/filtered_entity_mut.rs:27:33
    |
-<<<<<<< HEAD
-27 | fn mutable_reference_return<'a>(_param: &'a mut FilteredEntityMut) -> usize {
-   |                                 ^^^^^^^^^^^^^^^^^^^^^^^^^^^^^^^^^ help: use `FilteredEntityMut` instead: `mut _param: bevy::bevy_ecs::world::FilteredEntityMut<'_>`
-=======
 23 | fn mutable_reference_return<'a>(_param: &'a mut FilteredEntityMut) -> usize {
    |                                 ^^^^^^^^^^^^^^^^^^^^^^^^^^^^^^^^^ help: use `FilteredEntityMut` instead: `mut _param: FilteredEntityMut`
->>>>>>> 0adaa5f9
 
 error: aborting due to 2 previous errors
