error: parameter takes `&mut Commands` instead of a re-borrowed `Commands`
  --> tests/ui/borrowed_reborrowable/closures.rs:17:20
   |
<<<<<<< HEAD
17 |     let closure = |commands: &mut Commands| {
   |                    ^^^^^^^^^^^^^^^^^^^^^^^ help: use `Commands` instead: `mut commands: bevy::prelude::Commands<'_, '_>`
=======
15 |     let closure = |commands: &mut Commands| {
   |                    ^^^^^^^^^^^^^^^^^^^^^^^ help: use `Commands` instead: `mut commands: Commands`
>>>>>>> 0adaa5f9
   |
note: the lint level is defined here
  --> tests/ui/borrowed_reborrowable/closures.rs:7:9
   |
7  | #![deny(bevy::borrowed_reborrowable)]
   |         ^^^^^^^^^^^^^^^^^^^^^^^^^^^

error: aborting due to 1 previous error
<|MERGE_RESOLUTION|>--- conflicted
+++ resolved
@@ -1,13 +1,8 @@
 error: parameter takes `&mut Commands` instead of a re-borrowed `Commands`
   --> tests/ui/borrowed_reborrowable/closures.rs:17:20
    |
-<<<<<<< HEAD
-17 |     let closure = |commands: &mut Commands| {
-   |                    ^^^^^^^^^^^^^^^^^^^^^^^ help: use `Commands` instead: `mut commands: bevy::prelude::Commands<'_, '_>`
-=======
 15 |     let closure = |commands: &mut Commands| {
    |                    ^^^^^^^^^^^^^^^^^^^^^^^ help: use `Commands` instead: `mut commands: Commands`
->>>>>>> 0adaa5f9
    |
 note: the lint level is defined here
   --> tests/ui/borrowed_reborrowable/closures.rs:7:9
