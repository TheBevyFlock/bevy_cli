--- conflicted
+++ resolved
@@ -57,11 +57,7 @@
 use clippy_utils::sym::EXTRA_SYMBOLS as CLIPPY_SYMBOLS;
 /// These are symbols that we use but are already interned by either the compiler or Clippy.
 pub use clippy_utils::sym::filter;
-<<<<<<< HEAD
-pub use rustc_span::sym::{bevy_ecs, message, plugin, reflect};
-=======
-pub use rustc_span::sym::{bevy_ecs, bundle, plugin, reflect};
->>>>>>> d0f20e6a
+pub use rustc_span::sym::{bevy_ecs, bundle, message, plugin, reflect};
 use rustc_span::{Symbol, symbol::PREDEFINED_SYMBOLS_COUNT};
 
 /// The starting offset used for the first Bevy-specific symbol.
