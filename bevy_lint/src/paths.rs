--- conflicted
+++ resolved
@@ -8,10 +8,7 @@
 
 pub const APP: [&str; 3] = ["bevy_app", "app", "App"];
 pub const EVENTS: [&str; 3] = ["bevy_ecs", "event", "Events"];
-<<<<<<< HEAD
 pub const PLUGIN: [&str; 3] = ["bevy_app", "plugin", "Plugin"];
-=======
 pub const QUERY: [&str; 4] = ["bevy_ecs", "system", "query", "Query"];
 pub const QUERY_STATE: [&str; 4] = ["bevy_ecs", "query", "state", "QueryState"];
-pub const WORLD: [&str; 3] = ["bevy_ecs", "world", "World"];
->>>>>>> 5cd27195
+pub const WORLD: [&str; 3] = ["bevy_ecs", "world", "World"];