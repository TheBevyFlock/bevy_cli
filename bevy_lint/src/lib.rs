// Enables linking to `rustc` crates.
#![feature(rustc_private)]
// Allows chaining `if let` multiple times using `&&`.
#![feature(let_chains)]

// This is a list of every single `rustc` crate used within this library. If you need another, add
// it here!
extern crate rustc_driver;
extern crate rustc_errors;
extern crate rustc_hir;
<<<<<<< HEAD
extern crate rustc_hir_analysis;
extern crate rustc_interface;
extern crate rustc_lint;
extern crate rustc_middle;
=======
extern crate rustc_interface;
extern crate rustc_lint;
>>>>>>> b12f311c
extern crate rustc_session;
extern crate rustc_span;

mod callback;
pub mod lints;
<<<<<<< HEAD
pub mod paths;
=======
mod paths;
>>>>>>> b12f311c

pub use self::callback::BevyLintCallback;<|MERGE_RESOLUTION|>--- conflicted
+++ resolved
@@ -8,24 +8,15 @@
 extern crate rustc_driver;
 extern crate rustc_errors;
 extern crate rustc_hir;
-<<<<<<< HEAD
 extern crate rustc_hir_analysis;
 extern crate rustc_interface;
 extern crate rustc_lint;
 extern crate rustc_middle;
-=======
-extern crate rustc_interface;
-extern crate rustc_lint;
->>>>>>> b12f311c
 extern crate rustc_session;
 extern crate rustc_span;
 
 mod callback;
 pub mod lints;
-<<<<<<< HEAD
-pub mod paths;
-=======
 mod paths;
->>>>>>> b12f311c
 
 pub use self::callback::BevyLintCallback;