--- conflicted
+++ resolved
@@ -39,15 +39,8 @@
 //! }
 //! ```
 
-<<<<<<< HEAD
-use crate::{
-    declare_bevy_lint, declare_bevy_lint_pass, sym,
-    utils::hir_parse::{MethodCall, generic_args_snippet, span_args},
-};
-=======
 use std::borrow::Cow;
 
->>>>>>> 0f2698cf
 use clippy_utils::{
     diagnostics::span_lint_and_sugg,
     source::{snippet, snippet_with_applicability},
@@ -57,16 +50,11 @@
 use rustc_hir::{Expr, GenericArg, GenericArgs, Path, PathSegment, QPath};
 use rustc_lint::{LateContext, LateLintPass};
 use rustc_middle::ty::{Ty, TyKind};
-<<<<<<< HEAD
-use std::borrow::Cow;
-=======
-use rustc_span::Symbol;
 
 use crate::{
-    declare_bevy_lint, declare_bevy_lint_pass,
+    declare_bevy_lint, declare_bevy_lint_pass, sym,
     utils::hir_parse::{MethodCall, generic_args_snippet, span_args},
 };
->>>>>>> 0f2698cf
 
 declare_bevy_lint! {
     pub(crate) INSERT_EVENT_RESOURCE,
