//! Opt-in lints that restrict you from writing certain code patterns.
//!
//! These are designed for scenarios where you want to increase the consistency of your project by
//! rejecting certain patterns. These lints should not all be enabled as a group, but instead
//! should be chosen individually after reading the documentation.
//!
//! These lints are **allow** by default.

use rustc_lint::{Level, Lint, LintStore};

use crate::lint::LintGroup;

pub mod missing_reflect;
pub mod panicking_methods;
pub mod schedule;

pub(crate) struct Restriction;

impl LintGroup for Restriction {
    const NAME: &str = "bevy::restriction";
    const LEVEL: Level = Level::Allow;
    const LINTS: &[&Lint] = &[
        missing_reflect::MISSING_REFLECT,
        panicking_methods::PANICKING_METHODS,
        schedule::FIXED_UPDATE_SCHEDULE,
        schedule::UPDATE_SCHEDULE,
    ];

    fn register_passes(store: &mut LintStore) {
<<<<<<< HEAD
        store.register_late_pass(|_| Box::new(missing_reflect::MissingReflect::default()));
        store.register_late_pass(|_| Box::new(panicking_methods::PanickingMethods::default()));
        store.register_late_pass(|_| Box::new(schedule::Schedule::default()));
=======
        store.register_late_pass(|_| Box::new(missing_reflect::MissingReflect));
        store.register_late_pass(|_| Box::new(panicking_methods::PanickingMethods));
>>>>>>> 669bb83e
    }
}<|MERGE_RESOLUTION|>--- conflicted
+++ resolved
@@ -27,13 +27,8 @@
     ];
 
     fn register_passes(store: &mut LintStore) {
-<<<<<<< HEAD
-        store.register_late_pass(|_| Box::new(missing_reflect::MissingReflect::default()));
-        store.register_late_pass(|_| Box::new(panicking_methods::PanickingMethods::default()));
-        store.register_late_pass(|_| Box::new(schedule::Schedule::default()));
-=======
         store.register_late_pass(|_| Box::new(missing_reflect::MissingReflect));
         store.register_late_pass(|_| Box::new(panicking_methods::PanickingMethods));
->>>>>>> 669bb83e
+        store.register_late_pass(|_| Box::new(schedule::Schedule));
     }
 }